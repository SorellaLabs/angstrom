--- conflicted
+++ resolved
@@ -13,16 +13,6 @@
 
 # Speed up tests.
 [profile.dev.package]
-<<<<<<< HEAD
-angstrom-network.opt-level = 3
-consensus.opt-level = 3
-matching-engine.opt-level = 3
-validation.opt-level = 3
-testing-tools.opt-level = 3
-op-testing-tools.opt-level = 3
-angstrom-types.opt-level = 3
-tokio.opt-level = 3
-=======
 angstrom-network.opt-level = 2
 consensus.opt-level = 2
 matching-engine.opt-level = 2
@@ -30,7 +20,6 @@
 testing-tools.opt-level = 2
 angstrom-types.opt-level = 2
 tokio.opt-level = 2
->>>>>>> f1b96b87
 
 [profile.debug-fast]
 inherits = "dev"
