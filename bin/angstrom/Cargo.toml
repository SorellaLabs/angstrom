[package]
name = "angstrom"
version.workspace = true
edition.workspace = true
rust-version.workspace = true
license.workspace = true
homepage.workspace = true
repository.workspace = true
description = """
Angstrom Sidecar implementation
"""

[dependencies]
<<<<<<< HEAD
alloy.workspace = true
alloy-chains.workspace = true
alloy-primitives.workspace = true
angstrom-amm-quoter.workspace = true
angstrom-eth.workspace = true
angstrom-metrics.workspace = true
angstrom-network.workspace = true
angstrom-rpc.workspace = true
angstrom-types.workspace = true
clap.workspace = true
consensus.workspace = true
eyre.workspace = true
futures.workspace = true
hsm-signer.workspace = true
matching-engine.workspace = true
order-pool.workspace = true
parking_lot.workspace = true
pool-manager.workspace = true
rayon = "1"
reth.workspace = true
reth-db.workspace = true
reth-metrics.workspace = true
reth-network.workspace = true
reth-node-builder.workspace = true
reth-node-ethereum.workspace = true
reth-provider.workspace = true
serde.workspace = true
telemetry.workspace = true
tokio.workspace = true
toml.workspace = true
tracing.workspace = true
uniswap-v4.workspace = true
url.workspace = true
validation.workspace = true
=======
angstrom-cli.workspace = true
>>>>>>> 79edd267

[target.'cfg(unix)'.dependencies]
tikv-jemallocator = { version = "0.6.0", optional = true }

[features]
default = ["jemalloc"]
jemalloc = ["dep:tikv-jemallocator"]
jemalloc-prof = ["jemalloc", "tikv-jemallocator?/profiling"]

[[bin]]
name = "angstrom"
path = "src/main.rs"<|MERGE_RESOLUTION|>--- conflicted
+++ resolved
@@ -11,44 +11,7 @@
 """
 
 [dependencies]
-<<<<<<< HEAD
-alloy.workspace = true
-alloy-chains.workspace = true
-alloy-primitives.workspace = true
-angstrom-amm-quoter.workspace = true
-angstrom-eth.workspace = true
-angstrom-metrics.workspace = true
-angstrom-network.workspace = true
-angstrom-rpc.workspace = true
-angstrom-types.workspace = true
-clap.workspace = true
-consensus.workspace = true
-eyre.workspace = true
-futures.workspace = true
-hsm-signer.workspace = true
-matching-engine.workspace = true
-order-pool.workspace = true
-parking_lot.workspace = true
-pool-manager.workspace = true
-rayon = "1"
-reth.workspace = true
-reth-db.workspace = true
-reth-metrics.workspace = true
-reth-network.workspace = true
-reth-node-builder.workspace = true
-reth-node-ethereum.workspace = true
-reth-provider.workspace = true
-serde.workspace = true
-telemetry.workspace = true
-tokio.workspace = true
-toml.workspace = true
-tracing.workspace = true
-uniswap-v4.workspace = true
-url.workspace = true
-validation.workspace = true
-=======
 angstrom-cli.workspace = true
->>>>>>> 79edd267
 
 [target.'cfg(unix)'.dependencies]
 tikv-jemallocator = { version = "0.6.0", optional = true }
