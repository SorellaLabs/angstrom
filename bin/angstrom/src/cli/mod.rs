//! CLI definition and entrypoint to executable
use std::{collections::HashSet, path::PathBuf, sync::Arc};

use alloy::network::EthereumWallet;
use angstrom_metrics::{initialize_prometheus_metrics, METRICS_ENABLED};
use angstrom_network::manager::StromConsensusEvent;
use angstrom_types::reth_db_wrapper::RethDbWrapper;
use order_pool::{order_storage::OrderStorage, PoolConfig, PoolManagerUpdate};
use reth_node_builder::{FullNode, NodeHandle};
use secp256k1::{PublicKey, Secp256k1, SecretKey};
use tokio::sync::mpsc::{
    channel, unbounded_channel, Receiver, Sender, UnboundedReceiver, UnboundedSender
};

mod network_builder;
use alloy::{
    eips::{BlockId, BlockNumberOrTag},
    providers::{network::Ethereum, Provider, ProviderBuilder},
    signers::{k256::ecdsa::SigningKey, local::LocalSigner}
};
use alloy_chains::Chain;
use alloy_primitives::{private::serde::Deserialize, Address};
use angstrom_eth::{
    handle::{Eth, EthCommand},
    manager::EthDataCleanser
};
use angstrom_network::{
    pool_manager::{OrderCommand, PoolHandle},
    NetworkBuilder as StromNetworkBuilder, NetworkOrderEvent, PoolManagerBuilder, StatusState,
    VerificationSidecar
};
use angstrom_rpc::{api::OrderApiServer, OrderApi};
use angstrom_types::{
    contract_payloads::angstrom::{AngstromPoolConfigStore, UniswapAngstromRegistry},
    primitive::{PeerId, PoolKey}
};
use clap::Parser;
use consensus::{AngstromValidator, ConsensusManager, ManagerNetworkDeps, Signer};
use eyre::Context;
use reth::{
    api::NodeAddOns,
    builder::{FullNodeComponents, Node},
    chainspec::EthereumChainSpecParser,
    cli::Cli,
    providers::{BlockNumReader, CanonStateSubscriptions},
    tasks::TaskExecutor
};
use reth_cli_util::get_secret_key;
use reth_metrics::common::mpsc::{UnboundedMeteredReceiver, UnboundedMeteredSender};
use reth_network_peers::pk2id;
use reth_node_ethereum::{node::EthereumAddOns, EthereumNode};
use validation::init_validation;

use crate::cli::network_builder::AngstromNetworkBuilder;

/// Convenience function for parsing CLI options, set up logging and run the
/// chosen command.
#[inline]
pub fn run() -> eyre::Result<()> {
    Cli::<EthereumChainSpecParser, AngstromConfig>::parse().run(|builder, args| async move {
        let executor = builder.task_executor().clone();

        if args.metrics {
            executor.spawn_critical("metrics", init_metrics(args.metrics_port));
            METRICS_ENABLED.set(true).unwrap();
        } else {
            METRICS_ENABLED.set(false).unwrap();
        }

        let secret_key = get_secret_key(&args.secret_key_location)?;

        let mut network = init_network_builder(secret_key)?;
        let protocol_handle = network.build_protocol_handler();
        let channels = initialize_strom_handles();

        // for rpc
        let pool = channels.get_pool_handle();
        let executor_clone = executor.clone();
        // let consensus = channels.get_consensus_handle();

        let NodeHandle { node, node_exit_future } = builder
            .with_types::<EthereumNode>()
            .with_components(
                EthereumNode::default()
                    .components_builder()
                    .network(AngstromNetworkBuilder::new(protocol_handle))
            )
            .with_add_ons::<EthereumAddOns>(Default::default())
            .extend_rpc_modules(move |rpc_context| {
                let order_api = OrderApi::new(pool.clone(), executor_clone);
                // let quotes_api = QuotesApi { pool: pool.clone() };
                // let consensus_api = ConsensusApi { consensus: consensus.clone() };
                rpc_context.modules.merge_configured(order_api.into_rpc())?;
                // rpc_context
                //     .modules
                //     .merge_configured(quotes_api.into_rpc())?;
                // rpc_context
                //     .modules
                //     .merge_configured(consensus_api.into_rpc())?;

                Ok(())
            })
            .launch()
            .await?;

<<<<<<< HEAD
        initialize_strom_components(
            args.angstrom_addr,
            args,
            secret_key,
            channels,
            network,
            node,
            &executor
        )
        .await;
=======
        initialize_strom_components(args, secret_key, channels, network, node, &executor).await;
>>>>>>> 023f1bbb

        node_exit_future.await
    })
}

pub fn init_network_builder(secret_key: SecretKey) -> eyre::Result<StromNetworkBuilder> {
    let public_key = PublicKey::from_secret_key(&Secp256k1::new(), &secret_key);

    let state = StatusState {
        version:   0,
        chain:     Chain::mainnet().id(),
        peer:      pk2id(&public_key),
        timestamp: 0
    };

    let verification =
        VerificationSidecar { status: state, has_sent: false, has_received: false, secret_key };

    Ok(StromNetworkBuilder::new(verification))
}

pub type DefaultPoolHandle = PoolHandle;
type DefaultOrderCommand = OrderCommand;

// due to how the init process works with reth. we need to init like this
pub struct StromHandles {
    pub eth_tx: Sender<EthCommand>,
    pub eth_rx: Receiver<EthCommand>,

    pub pool_tx: UnboundedMeteredSender<NetworkOrderEvent>,
    pub pool_rx: UnboundedMeteredReceiver<NetworkOrderEvent>,

    pub orderpool_tx: UnboundedSender<DefaultOrderCommand>,
    pub orderpool_rx: UnboundedReceiver<DefaultOrderCommand>,

    pub pool_manager_tx: tokio::sync::broadcast::Sender<PoolManagerUpdate>,

    pub consensus_tx_op: UnboundedMeteredSender<StromConsensusEvent>,
    pub consensus_rx_op: UnboundedMeteredReceiver<StromConsensusEvent>
}

impl StromHandles {
    pub fn get_pool_handle(&self) -> DefaultPoolHandle {
        PoolHandle {
            manager_tx:      self.orderpool_tx.clone(),
            pool_manager_tx: self.pool_manager_tx.clone()
        }
    }

    // pub fn get_consensus_handle(&self) -> ConsensusHandle {
    //     ConsensusHandle { sender: self.consensus_tx.clone() }
    // }
}

pub fn initialize_strom_handles() -> StromHandles {
    let (eth_tx, eth_rx) = channel(100);
    let (pool_manager_tx, _) = tokio::sync::broadcast::channel(100);
    let (pool_tx, pool_rx) = reth_metrics::common::mpsc::metered_unbounded_channel("orderpool");
    let (orderpool_tx, orderpool_rx) = unbounded_channel();
    let (consensus_tx_op, consensus_rx_op) =
        reth_metrics::common::mpsc::metered_unbounded_channel("orderpool");

    StromHandles {
        eth_tx,
        eth_rx,
        pool_tx,
        pool_rx,
        orderpool_tx,
        pool_manager_tx,
        orderpool_rx,
        consensus_tx_op,
        consensus_rx_op
    }
}

<<<<<<< HEAD
pub fn initialize_strom_components<Node: FullNodeComponents, AddOns: NodeAddOns<Node>>(
    angstrom_address: Option<Address>,
=======
pub async fn initialize_strom_components<Node: FullNodeComponents, AddOns: NodeAddOns<Node>>(
>>>>>>> 023f1bbb
    config: AngstromConfig,
    secret_key: SecretKey,
    handles: StromHandles,
    network_builder: StromNetworkBuilder,
    node: FullNode<Node, AddOns>,
    executor: &TaskExecutor
) {
    let node_config = NodeConfig::load_from_config(Some(config.node_config)).unwrap();
    let eth_handle = EthDataCleanser::spawn(
<<<<<<< HEAD
        angstrom_address.unwrap(),
=======
        node_config.angstrom_address,
>>>>>>> 023f1bbb
        node.provider.subscribe_to_canonical_state(),
        node.provider.clone(),
        executor.clone(),
        handles.eth_tx,
        handles.eth_rx,
        HashSet::new()
    )
    .unwrap();

    let network_handle = network_builder
        .with_pool_manager(handles.pool_tx)
        .with_consensus_manager(handles.consensus_tx_op)
        .build_handle(executor.clone(), node.provider.clone());
    let block_height = node.provider.best_block_number().unwrap();
    let validator = init_validation(
        RethDbWrapper::new(node.provider.clone()),
        config.validation_cache_size,
        block_height,
        angstrom_address,
        node.provider.subscribe_to_canonical_state()
    );

    // Create our pool config
    let pool_config = PoolConfig::default();

    // Create order storage based on that config
    let order_storage = Arc::new(OrderStorage::new(&pool_config));

    // Build our PoolManager using the PoolConfig and OrderStorage we've already
    // created
    let _pool_handle = PoolManagerBuilder::new(
        validator.clone(),
        Some(order_storage.clone()),
        network_handle.clone(),
        eth_handle.subscribe_network(),
        handles.pool_rx
    )
    .with_config(pool_config)
    .build_with_channels(
        executor.clone(),
        handles.orderpool_tx,
        handles.orderpool_rx,
        handles.pool_manager_tx
    );

    let signer = Signer::new(secret_key);

    // TODO load the stakes from Eigen using node.provider
    // list of PeerIds will be known upfront on the first version
    let validators = vec![
        AngstromValidator::new(PeerId::default(), 100),
        AngstromValidator::new(PeerId::default(), 200),
        AngstromValidator::new(PeerId::default(), 300),
    ];

    // I am sure there is a prettier way of doing this
    let provider = ProviderBuilder::<_, _, Ethereum>::default()
        .with_recommended_fillers()
        .wallet(EthereumWallet::from(
            LocalSigner::<SigningKey>::from_bytes(&secret_key.secret_bytes().into()).unwrap()
        ))
        .on_builtin(node.rpc_server_handles.rpc.http_url().unwrap().as_str())
        .await
        .unwrap();
    let block_id = provider.get_block_number().await.unwrap();
    let pool_config_store = AngstromPoolConfigStore::load_from_chain(
        node_config.angstrom_address,
        BlockId::Number(BlockNumberOrTag::Number(block_id)),
        &provider
    )
    .await
    .unwrap();
    let pool_registry = UniswapAngstromRegistry::new(node_config.pools.into(), pool_config_store);
    let manager = ConsensusManager::new(
        ManagerNetworkDeps::new(
            network_handle.clone(),
            node.provider.subscribe_to_canonical_state(),
            handles.consensus_rx_op
        ),
        signer,
        validators,
        order_storage.clone(),
        block_height,
        pool_registry,
        provider
    );
    let _consensus_handle = executor.spawn_critical("consensus", Box::pin(manager));
}

#[derive(Debug, Clone, Default, clap::Args)]
pub struct AngstromConfig {
    #[clap(long)]
    pub mev_guard:             bool,
    #[clap(long)]
    pub secret_key_location:   PathBuf,
    #[clap(long)]
<<<<<<< HEAD
    pub angstrom_addr:         Option<Address>,
=======
    pub node_config:           PathBuf,
>>>>>>> 023f1bbb
    // default is 100mb
    #[clap(long, default_value = "1000000")]
    pub validation_cache_size: usize,
    /// enables the metrics
    #[clap(long, default_value = "false", global = true)]
    pub metrics:               bool,
    /// spawns the prometheus metrics exporter at the specified port
    /// Default: 6969
    #[clap(long, default_value = "6969", global = true)]
    pub metrics_port:          u16
}

#[derive(Debug, Clone, Deserialize)]
pub struct NodeConfig {
    pub secret_key:       String,
    pub angstrom_address: Address,
    pub pools:            Vec<PoolKey>
}

impl NodeConfig {
    pub fn load_from_config(config: Option<PathBuf>) -> Result<Self, eyre::Report> {
        let config_path = config.ok_or_else(|| eyre::eyre!("Config path not provided"))?;

        if !config_path.exists() {
            return Err(eyre::eyre!("Config file does not exist at {:?}", config_path));
        }

        let toml_content = std::fs::read_to_string(&config_path)
            .wrap_err_with(|| format!("Could not read config file {:?}", config_path))?;

        let node_config: NodeConfig = toml::from_str(&toml_content)
            .wrap_err_with(|| format!("Could not deserialize config file {:?}", config_path))?;

        Ok(node_config)
    }
}

async fn init_metrics(metrics_port: u16) {
    let _ = initialize_prometheus_metrics(metrics_port)
        .await
        .inspect_err(|e| eprintln!("failed to start metrics endpoint - {:?}", e));
}<|MERGE_RESOLUTION|>--- conflicted
+++ resolved
@@ -103,7 +103,6 @@
             .launch()
             .await?;
 
-<<<<<<< HEAD
         initialize_strom_components(
             args.angstrom_addr,
             args,
@@ -114,9 +113,6 @@
             &executor
         )
         .await;
-=======
-        initialize_strom_components(args, secret_key, channels, network, node, &executor).await;
->>>>>>> 023f1bbb
 
         node_exit_future.await
     })
@@ -192,12 +188,8 @@
     }
 }
 
-<<<<<<< HEAD
-pub fn initialize_strom_components<Node: FullNodeComponents, AddOns: NodeAddOns<Node>>(
+pub async fn initialize_strom_components<Node: FullNodeComponents, AddOns: NodeAddOns<Node>>(
     angstrom_address: Option<Address>,
-=======
-pub async fn initialize_strom_components<Node: FullNodeComponents, AddOns: NodeAddOns<Node>>(
->>>>>>> 023f1bbb
     config: AngstromConfig,
     secret_key: SecretKey,
     handles: StromHandles,
@@ -207,11 +199,7 @@
 ) {
     let node_config = NodeConfig::load_from_config(Some(config.node_config)).unwrap();
     let eth_handle = EthDataCleanser::spawn(
-<<<<<<< HEAD
-        angstrom_address.unwrap(),
-=======
-        node_config.angstrom_address,
->>>>>>> 023f1bbb
+        angstrom_address.unwrap_or(node_config.angstrom_address),
         node.provider.subscribe_to_canonical_state(),
         node.provider.clone(),
         executor.clone(),
@@ -284,6 +272,7 @@
     )
     .await
     .unwrap();
+
     let pool_registry = UniswapAngstromRegistry::new(node_config.pools.into(), pool_config_store);
     let manager = ConsensusManager::new(
         ManagerNetworkDeps::new(
@@ -308,11 +297,8 @@
     #[clap(long)]
     pub secret_key_location:   PathBuf,
     #[clap(long)]
-<<<<<<< HEAD
     pub angstrom_addr:         Option<Address>,
-=======
     pub node_config:           PathBuf,
->>>>>>> 023f1bbb
     // default is 100mb
     #[clap(long, default_value = "1000000")]
     pub validation_cache_size: usize,
@@ -337,7 +323,7 @@
         let config_path = config.ok_or_else(|| eyre::eyre!("Config path not provided"))?;
 
         if !config_path.exists() {
-            return Err(eyre::eyre!("Config file does not exist at {:?}", config_path));
+            return Err(eyre::eyre!("Config file does not exist at {:?}", config_path))
         }
 
         let toml_content = std::fs::read_to_string(&config_path)
