// We use jemalloc for performance reasons
#[cfg(all(feature = "jemalloc", unix))]
#[global_allocator]
static ALLOC: tikv_jemallocator::Jemalloc = tikv_jemallocator::Jemalloc;

fn main() {
<<<<<<< HEAD
    if let Err(err) = op_angstrom::run() {
=======
    if let Err(err) = angstrom_cli::op_angstrom::run() {
>>>>>>> 79edd267
        eprintln!("Error: {err:?}");
        std::process::exit(1);
    }
}<|MERGE_RESOLUTION|>--- conflicted
+++ resolved
@@ -4,11 +4,7 @@
 static ALLOC: tikv_jemallocator::Jemalloc = tikv_jemallocator::Jemalloc;
 
 fn main() {
-<<<<<<< HEAD
-    if let Err(err) = op_angstrom::run() {
-=======
     if let Err(err) = angstrom_cli::op_angstrom::run() {
->>>>>>> 79edd267
         eprintln!("Error: {err:?}");
         std::process::exit(1);
     }
