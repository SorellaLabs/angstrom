--- conflicted
+++ resolved
@@ -151,12 +151,8 @@
         let mut res = Vec::new();
 
         for key in &self.keys {
-<<<<<<< HEAD
+            tracing::info!(?key);
             res.push(black_box(self.angstrom_signer_inner(key).await?));
-=======
-            tracing::info!(?key);
-            res.push(self.angstrom_signer_inner(key).await?);
->>>>>>> 271f0d73
         }
 
         Ok(res)
@@ -293,26 +289,16 @@
         let amount = if exact_in {
             // exact in will swap 1/6 of the balance
             I256::unchecked_from(if zfo {
-<<<<<<< HEAD
-                token0_bal.balance / U256::from(30)
+                token0_bal / U256::from(30)
             } else {
-                token1_bal.balance / U256::from(30)
-=======
-                token0_bal / U256::from(50)
-            } else {
-                token1_bal / U256::from(50)
->>>>>>> 271f0d73
+                token1_bal / U256::from(30)
             })
         } else {
             // exact out
             I256::unchecked_from(if zfo {
                 t1_with_current_price / U256::from(30)
             } else {
-<<<<<<< HEAD
-                token1_bal.balance / U256::from(30)
-=======
-                token1_bal / U256::from(50)
->>>>>>> 271f0d73
+                token1_bal / U256::from(30)
             })
             .wrapping_neg()
         };
