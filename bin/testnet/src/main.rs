use std::{sync::Arc, time::Duration};

use alloy::{primitives::Address, providers::Provider, sol_types::SolValue};
use angstrom::cli::{initialize_strom_handles, StromHandles};
use angstrom_eth::handle::Eth;
use angstrom_network::pool_manager::PoolManagerBuilder;
use angstrom_rpc::{api::OrderApiServer, OrderApi};
use angstrom_types::sol_bindings::{sol::ContractBundle, testnet::TestnetHub};
use clap::Parser;
use futures::StreamExt;
use jsonrpsee::server::ServerBuilder;
use order_pool::{order_storage::OrderStorage, PoolConfig};
use reth_provider::test_utils::NoopProvider;
use reth_tasks::TokioTaskExecutor;
use testnet::{
    anvil_utils::{spawn_anvil, AnvilEthDataCleanser},
    contract_setup::deploy_contract_and_create_pool,
    ported_reth_testnet_network::{connect_all_peers, StromPeer},
    rpc_state_provider::RpcStateProviderFactory
};
use tokio::sync::broadcast;
use tracing::{span, Instrument, Level};
use validation::{common::BlockStateProviderFactory, init_validation};

#[derive(Parser)]
#[clap(about = "
Angstrom Anvil Testnet.
Anvil must be installed on the system in order to spin up \
                the testnode. 
To install run `curl -L https://foundry.paradigm.xyz | bash`. then run foundryup to install anvil
    ")]
struct Cli {
    /// port for the rpc for submitting transactions.
    #[clap(short, long, default_value_t = 4200)]
    port:                    u16,
    /// the speed in which anvil will mine blocks.
    #[clap(short, long, default_value = "12")]
    testnet_block_time_secs: u64,
    /// the amount of testnet nodes that will be spawned and connected to.
    /// NOTE: only 1 rpc will be connected currently for submissions.
    /// this will change in the future but is good enough for testing currently
    #[clap(short, long, default_value = "3")]
    nodes_in_network:        u64
}

const CACHE_VALIDATION_SIZE: usize = 100_000_000;

#[tokio::main]
async fn main() -> eyre::Result<()> {
    let env_filter = tracing_subscriber::EnvFilter::from_default_env();
    let subscriber = tracing_subscriber::fmt()
        .with_env_filter(env_filter)
        .finish();
    tracing::subscriber::set_global_default(subscriber)?;
    let cli_args = Cli::parse();

    let (_anvil_handle, rpc) = spawn_anvil(cli_args.testnet_block_time_secs).await?;

    tracing::info!("deploying contracts to anvil");
    let addresses = deploy_contract_and_create_pool(rpc.clone()).await?;

    let rpc_wrapper = RpcStateProviderFactory::new(rpc.clone())?;
    let mut network_with_handles = vec![];
    let angstrom_addr = addresses.contract;

    for id in 0..=cli_args.nodes_in_network {
        let span = span!(Level::TRACE, "testnet node", id = id);
        let handles = initialize_strom_handles();
        let peer = StromPeer::new_fully_configed(
            NoopProvider::default(),
            Some(handles.pool_tx.clone()),
            Some(handles.consensus_tx_op.clone())
        )
        .instrument(span)
        .await;
        let pk = peer.get_node_public_key();
        network_with_handles.push((pk, peer, handles));
    }
    connect_all_peers(&mut network_with_handles).await;

    for id in 0..cli_args.nodes_in_network {
        let (_, peer, handles) = network_with_handles.pop().expect("unreachable");
        spawn_testnet_node(rpc_wrapper.clone(), peer, handles, None, angstrom_addr, id).await?;
    }

    let (_, peer, handles) = network_with_handles.pop().expect("unreachable");
    // spawn the node with rpc
    tokio::spawn(async move {
        spawn_testnet_node(
            rpc_wrapper.clone(),
            peer,
            handles,
            Some(cli_args.port),
            angstrom_addr,
            cli_args.nodes_in_network
        )
        .await
        .unwrap();
    });

    let testnet = TestnetHub::new(addresses.contract, rpc.clone());

    loop {
        tokio::time::sleep(Duration::from_secs(11)).await;
        let orders = ContractBundle::generate_random_bundles(10);
        let hashes = orders.get_filled_hashes();
        tracing::info!("submitting a angstrom bundle with hashes: {:#?}", hashes);
        let tx_hash = testnet
            .execute(orders.abi_encode().into())
            .send()
            .await?
            .watch()
            .await?;

        tracing::info!(?tx_hash, "tx hash with angstrom contract sent");
    }
}

pub async fn spawn_testnet_node(
    rpc_wrapper: RpcStateProviderFactory,
    network: StromPeer<NoopProvider>,
    handles: StromHandles,
    port: Option<u16>,
    contract_address: Address,
    id: u64
) -> eyre::Result<()> {
    let block_number = rpc_wrapper.best_block_number().unwrap();
    let span = span!(Level::ERROR, "testnet node", id = id);
    let pool = handles.get_pool_handle();
    let executor: TokioTaskExecutor = Default::default();

    let rpc_w = rpc_wrapper.clone();
    let state_stream = rpc_wrapper
        .provider
        .clone()
        .subscribe_blocks()
        .await?
        .into_stream()
        .map(move |block| {
            let cloned_block = block.clone();
            let rpc = rpc_w.clone();
            async move {
                let number = cloned_block.header.number;
                let mut res = vec![];
                for hash in cloned_block.transactions.hashes() {
                    let Ok(Some(tx)) = rpc.provider.get_transaction_by_hash(hash).await else {
                        continue
                    };
                    res.push(tx);
                }
                (number, res)
            }
        })
        .buffer_unordered(10);

    let order_api = OrderApi::new(pool.clone(), executor.clone());

    let eth_handle = AnvilEthDataCleanser::spawn(
        executor.clone(),
        contract_address,
        handles.eth_tx,
        handles.eth_rx,
        state_stream,
        7,
        span
    )
    .await?;

<<<<<<< HEAD
    let validator =
        init_validation(rpc_wrapper, CACHE_VALIDATION_SIZE, block_number, Some(contract_address));
=======
    let (tx, rx) = tokio::sync::broadcast::channel(1);
    let validator = init_validation(rpc_wrapper, CACHE_VALIDATION_SIZE, block_number, rx);

>>>>>>> b0991473
    let network_handle = network.handle.clone();

    let pool_config = PoolConfig::default();
    let order_storage = Arc::new(OrderStorage::new(&pool_config));

    let _pool_handle = PoolManagerBuilder::new(
        validator.clone(),
        Some(order_storage.clone()),
        network_handle.clone(),
        eth_handle.subscribe_network(),
        handles.pool_rx
    )
    .with_config(pool_config)
    .build_with_channels(
        executor,
        handles.orderpool_tx,
        handles.orderpool_rx,
        handles.pool_manager_tx
    );
    if let Some(port) = port {
        let server = ServerBuilder::default()
            .build(format!("127.0.0.1:{}", port))
            .await?;

        let addr = server.local_addr().unwrap();
        println!("rpc server started on: {}", addr);

        let server_handle = server.start(order_api.into_rpc());
        let _ = server_handle.stopped().await;
    }

    Ok(())
}<|MERGE_RESOLUTION|>--- conflicted
+++ resolved
@@ -166,14 +166,15 @@
     )
     .await?;
 
-<<<<<<< HEAD
-    let validator =
-        init_validation(rpc_wrapper, CACHE_VALIDATION_SIZE, block_number, Some(contract_address));
-=======
     let (tx, rx) = tokio::sync::broadcast::channel(1);
-    let validator = init_validation(rpc_wrapper, CACHE_VALIDATION_SIZE, block_number, rx);
-
->>>>>>> b0991473
+    let validator = init_validation(
+        rpc_wrapper,
+        CACHE_VALIDATION_SIZE,
+        block_number,
+        Some(contract_address),
+        rx
+    );
+
     let network_handle = network.handle.clone();
 
     let pool_config = PoolConfig::default();
