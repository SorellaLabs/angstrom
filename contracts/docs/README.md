--- conflicted
+++ resolved
@@ -7,9 +7,7 @@
 - [PADE Encoding - The encoding format Angstrom uses to interpret the payload in `execute`](./pade-encoding-format.md)
 - [Known Issues - Known, Low Severity / Non-Issues](./known-issues.md)
 - [Pool Config Store](./pool-config-store.md)
-<<<<<<< HEAD
 - [Deployment instructions](./deployment.md)
-=======
 
 ## Architecture
 
@@ -22,5 +20,4 @@
 - `deposit`: Allows users to deposit funds into Angstrom for later trading (allows for gas savings
 vs. ERC20 with allowance usage)
 - `withdraw`: Counterpart to `deposit` allows users to take back funds
-- `invalidateNonce`: Lets users invalidate "standing orders" by marking the associated nonce as used
->>>>>>> 10b9c651
+- `invalidateNonce`: Lets users invalidate "standing orders" by marking the associated nonce as used