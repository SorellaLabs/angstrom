--- conflicted
+++ resolved
@@ -194,16 +194,12 @@
 |-----|-----------|
 |`start_tick: i24`| When `below = true` the current tick: the first tick **above** the first tick to donate to. <br> When rewarding above: just the first tick actually being donated to. |
 |`start_liquidity: u128`|The current liquidity if the first tick to donate to were the current tick.|
-<<<<<<< HEAD
-|`quantities: List<u128>`|The reward for each initialized tick range *including* the current tick in `asset0` base units.|
-=======
 |`quantities: List<u128>`|The reward for each initialized tick range *including* the current tick in
 `asset0` base units.|
->>>>>>> 8e407000
-
-**Reward Update Internals**
-
-To gain a better intuition over how parameters need to be set it's good to understand how the reward
+
+**Reward Update Internals**ß
+
+To gain a better intuition over how parameters need to be set it's good to understandßßßßßß how the reward
 update loop operates. The main purpose of the loop is to update the _internal_
 `reward_growth_outside` value of the ticks it passes. The "growth outside" values represent
 cumulative rewards in such a way where the total rewards accrued by a liquidity range can be
