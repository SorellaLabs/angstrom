// SPDX-License-Identifier: BUSL-1.1
pragma solidity ^0.8.0;

import {PoolId} from "v4-core/src/types/PoolId.sol";
import {IPoolManager} from "v4-core/src/interfaces/IPoolManager.sol";
import {IUniV4} from "../../src/interfaces/IUniV4.sol";
import {RewardsUpdate} from "test/_reference/PoolUpdate.sol";
import {TickLib} from "src/libraries/TickLib.sol";
import {MixedSignLib} from "src/libraries/MixedSignLib.sol";
import {VecLib, UintVec} from "super-sol/collections/Vec.sol";

import {console} from "forge-std/console.sol";
import {FormatLib} from "super-sol/libraries/FormatLib.sol";

struct TickReward {
    int24 tick;
    uint128 amount;
}

using RewardLib for TickReward global;

/// @author philogy <https://github.com/philogy>
library RewardLib {
    using FormatLib for *;

    uint256 internal constant MAX_LOOP = 20;

    using RewardLib for TickReward[];
    using IUniV4 for IPoolManager;
    using TickLib for *;

    function gt(TickReward memory a, TickReward memory b) internal pure returns (bool) {
        return a.tick > b.tick;
    }

    function sort(TickReward[] memory rewards) internal pure {
        for (uint256 i = 0; i < rewards.length; i++) {
            for (uint256 j = i + 1; j < rewards.length; j++) {
                if (rewards[i].gt(rewards[j])) (rewards[i], rewards[j]) = (rewards[j], rewards[i]);
            }
        }
    }

    function findTickGte(TickReward[] memory rewards, int24 tick) internal pure returns (uint256) {
        require(rewards.length > 0, "No rewards");
        for (uint256 i = 0; i < rewards.length; i++) {
            if (rewards[i].tick > tick) return i;
        }
        return rewards.length;
    }

<<<<<<< HEAD
    function current(uint128 amount) internal pure returns (RewardsUpdate memory update) {
=======
    function CurrentOnly(uint128 amount) internal pure returns (RewardsUpdate memory update) {
>>>>>>> 1a22a51a
        update.onlyCurrent = true;
        update.onlyCurrentQuantity = amount;
    }

    function toUpdates(TickReward[] memory rewards, IPoolManager uni, PoolId id, int24 tickSpacing)
        internal
        view
        returns (RewardsUpdate[] memory updates)
    {
<<<<<<< HEAD
        int24 currentTick = uni.getSlot0(id).tick();
        updates = toUpdates(
            rewards,
            uni,
            id,
            tickSpacing,
            getCurrentTickRangeStart(uni, id, currentTick, tickSpacing)
        );
=======
        updates = toUpdates(rewards, uni, id, tickSpacing, uni.getSlot0(id).tick());
>>>>>>> 1a22a51a
    }

    function toUpdates(
        TickReward[] memory rewards,
        IPoolManager uni,
        PoolId id,
        int24 tickSpacing,
        int24 currentTick
    ) internal view returns (RewardsUpdate[] memory updates) {
<<<<<<< HEAD
=======
        require(tickSpacing >= 1, "Invalid TICK_SPACING");
>>>>>>> 1a22a51a
        if (rewards.length == 0) return updates;

        _checkTicksInitialized(uni, id, rewards, tickSpacing);
        _checkSortedUnique(rewards);

        // Ensure current tick update doesn't get separated into its own update.
<<<<<<< HEAD
        if (currentTick <= rewards[0].tick) {
            updates = new RewardsUpdate[](1);
            updates[0] = createRewardUpdateAbove(uni, id, rewards, currentTick, tickSpacing);
            return updates;
        } else if (rewards[rewards.length - 1].tick <= currentTick) {
            updates = new RewardsUpdate[](1);
            updates[0] = createRewardUpdateBelow(uni, id, rewards, currentTick, tickSpacing);
=======
        if (rewards[rewards.length - 1].tick <= currentTick) {
            updates = new RewardsUpdate[](1);
            updates[0] = _createRewardUpdateBelow(uni, id, rewards, currentTick, tickSpacing);
            return updates;
        } else if (currentTick <= rewards[0].tick) {
            updates = new RewardsUpdate[](1);
            updates[0] = _createRewardUpdateAbove(uni, id, rewards, currentTick, tickSpacing);
>>>>>>> 1a22a51a
            return updates;
        } else {
            // From the following facts:
            // - all ticks in rewards list are initialized
            // - `currentTick` is in between ticks in the list
            // Deduce that `currentTick` is *inside* an initialized range.
            // Therefore the following loop searching for the start of the current liquidity range
            // *will* terminate.
            int24 currentRangeStartTick = currentTick;
            bool initialized;
            do {
                (initialized, currentRangeStartTick) =
                    uni.getNextTickLe(id, currentRangeStartTick, tickSpacing);
            } while (!initialized);

            // Could potentially be able to able do a single above donate now.
            if (currentRangeStartTick <= rewards[0].tick) {
                updates = new RewardsUpdate[](1);
                updates[0] = _createRewardUpdateAbove(uni, id, rewards, currentTick, tickSpacing);
                return updates;
            }
        }

        uint256 index = rewards.findTickGte(currentTick);
        TickReward[] memory rewardsBelow = new TickReward[](index);
        TickReward[] memory rewardsAbove = new TickReward[](rewards.length - index);
        for (uint256 i = 0; i < rewards.length; i++) {
            if (i < index) {
                rewardsBelow[i] = rewards[i];
            } else {
                rewardsAbove[i - index] = rewards[i];
            }
        }

        if (rewardsBelow.length == 0) {
            updates = new RewardsUpdate[](1);
<<<<<<< HEAD
            updates[0] = createRewardUpdateAbove(uni, id, rewardsAbove, currentTick, tickSpacing);
            return updates;
        } else if (rewardsAbove.length == 0) {
            updates = new RewardsUpdate[](1);
            updates[0] = createRewardUpdateBelow(uni, id, rewardsBelow, currentTick, tickSpacing);
            return updates;
        } else {
            updates = new RewardsUpdate[](2);
            updates[0] = createRewardUpdateAbove(uni, id, rewardsAbove, currentTick, tickSpacing);
            updates[1] = createRewardUpdateBelow(uni, id, rewardsBelow, currentTick, tickSpacing);
=======
            updates[0] = _createRewardUpdateAbove(uni, id, rewardsAbove, currentTick, tickSpacing);
            return updates;
        } else if (rewardsAbove.length == 0) {
            updates = new RewardsUpdate[](1);
            updates[0] = _createRewardUpdateBelow(uni, id, rewardsBelow, currentTick, tickSpacing);
            return updates;
        } else {
            updates = new RewardsUpdate[](2);
            updates[0] = _createRewardUpdateAbove(uni, id, rewardsAbove, currentTick, tickSpacing);
            updates[1] = _createRewardUpdateBelow(uni, id, rewardsBelow, currentTick, tickSpacing);
>>>>>>> 1a22a51a
            return updates;
        }
    }

    function _checkTicksInitialized(
        IPoolManager uni,
        PoolId id,
        TickReward[] memory rewards,
        int24 tickSpacing
    ) private view {
        for (uint256 i = 0; i < rewards.length; i++) {
            int24 tick = rewards[i].tick;
            (int16 wordPos, uint8 bitPos) = TickLib.position(TickLib.compress(tick, tickSpacing));
            uint256 word = uni.getPoolBitmapInfo(id, wordPos);
            require(word.isInitialized(bitPos), "Tick not initialized");
        }
    }

    function _checkSortedUnique(TickReward[] memory rewards) private pure {
        rewards.sort();
        {
            int24 lastTick = type(int24).min;
            for (uint256 i = 0; i < rewards.length; i++) {
                int24 tick = rewards[i].tick;
                require(tick > lastTick, "Duplicate tick");
                lastTick = tick;
            }
        }
    }

<<<<<<< HEAD
    function getCurrentTickRangeStart(
        IPoolManager uni,
        PoolId id,
        int24 currentTick,
        int24 tickSpacing
    ) internal view returns (int24) {
        while (true) {
            bool initialized;
            (initialized, currentTick) = uni.getNextTickLe(id, currentTick, tickSpacing);
            if (initialized) return currentTick;
            currentTick--;
        }
        revert("unreachable");
    }

    function createRewardUpdateBelow(
=======
    function _createRewardUpdateBelow(
>>>>>>> 1a22a51a
        IPoolManager uni,
        PoolId id,
        TickReward[] memory rewards,
        int24 currentTick,
        int24 tickSpacing
<<<<<<< HEAD
    ) internal view returns (RewardsUpdate memory update) {
=======
    ) private view returns (RewardsUpdate memory update) {
>>>>>>> 1a22a51a
        require(rewards.length > 0, "No rewards");

        // Create list of initialized ticks, including start (checked before) and the tick of the
        // current range.
        UintVec memory initializedTicks = VecLib.uint_with_cap(rewards.length * 3 / 2);
<<<<<<< HEAD
        while (true) {
            (initialized, tick) = uni.getNextTickGt(id, tick, tickSpacing);
            if (currentTick < tick) break;
            if (initialized) initializedTicks.push(uint256(int256(tick)));
=======
        {
            int24 tick = rewards[0].tick;
            bool initialized = true;
            uint256 uninit = 0;
            while (true) {
                (initialized, tick) = uni.getNextTickGt(id, tick, tickSpacing);
                if (currentTick < tick) break;
                if (initialized) {
                    initializedTicks.push(uint256(int256(tick)));
                    uninit = 0;
                } else {
                    uninit++;
                    require(uninit <= MAX_LOOP, "MAX_LOOP exceeded in _createRewardUpdateBelow");
                }
            }
        }

        if (initializedTicks.length == 0) {
            require(rewards.length == 1, "expected rewards length 1");
            return CurrentOnly(rewards[0].amount);
>>>>>>> 1a22a51a
        }

        if (initializedTicks.length == 0) {
            update.onlyCurrent = true;
            update.onlyCurrentQuantity = rewards[0].amount;
            return update;
        }

        update.quantities = new uint128[](initializedTicks.length + 1);

        uint256 ri = 0;
        int128 cumulativeNetLiquidity = 0;

        for (uint256 i = 0; i < initializedTicks.length; i++) {
            int24 tick = int24(int256(initializedTicks.get(i)));
            int128 tickNetLiquidity;
            (, tickNetLiquidity) = uni.getTickLiquidity(id, tick);
            cumulativeNetLiquidity += tickNetLiquidity;
            if (ri < rewards.length) {
                TickReward memory reward = rewards[ri];
                if (reward.tick < tick) {
                    update.quantities[i] = reward.amount;
                    ri++;
                }
            } else {
                // Amounts in quantities array default to 0, leave them.
            }
        }

        if (ri < rewards.length) {
            update.quantities[initializedTicks.length] = rewards[ri].amount;
            ri++;
        }

        require(ri == rewards.length, "Not all rewards used?");

<<<<<<< HEAD
        update.startTick =
            initializedTicks.length > 0 ? int24(uint24(initializedTicks.get(0))) : currentTick + 1;
=======
        update.startTick = int24(uint24(initializedTicks.get(0)));
>>>>>>> 1a22a51a
        uint128 poolLiq = getLiquidityAtTick(uni, id, currentTick, tickSpacing);
        update.startLiquidity = MixedSignLib.sub(poolLiq, cumulativeNetLiquidity);
    }

<<<<<<< HEAD
    function createRewardUpdateAbove(
=======
    function _createRewardUpdateAbove(
>>>>>>> 1a22a51a
        IPoolManager uni,
        PoolId id,
        TickReward[] memory rewards,
        int24 currentTick,
        int24 tickSpacing
<<<<<<< HEAD
    ) internal view returns (RewardsUpdate memory update) {
=======
    ) private view returns (RewardsUpdate memory update) {
>>>>>>> 1a22a51a
        require(rewards.length > 0, "No rewards");

        // Create list of initialized ticks, including start (checked before) and the tick of the
        // current range.
<<<<<<< HEAD
        int24 tick = rewards[rewards.length - 1].tick;
        bool initialized = true;
        UintVec memory initializedTicks = VecLib.uint_with_cap(rewards.length * 3 / 2);
        while (true) {
            if (initialized) initializedTicks.push(uint256(int256(tick)));
            (initialized, tick) = uni.getNextTickLt(id, tick, tickSpacing);
            if (tick <= currentTick) break;
        }

        if (initializedTicks.length == 1 && rewards.length == 1 && rewards[0].tick == currentTick) {
            update.onlyCurrent = true;
            update.onlyCurrentQuantity = rewards[0].amount;
            return update;
        }

        update.startTick = rewards[rewards.length - 1].tick;

        update.quantities = new uint128[](initializedTicks.length + 1);

        uint256 ri = rewards.length;
        int128 cumulativeNetLiquidity = 0;

        for (uint256 i = 0; i < initializedTicks.length; i++) {
            tick = int24(int256(initializedTicks.get(i)));
            int128 tickNetLiquidity;
            (, tickNetLiquidity) = uni.getTickLiquidity(id, tick);
            cumulativeNetLiquidity += tickNetLiquidity;
            if (ri > 0) {
                TickReward memory reward = rewards[ri - 1];
                if (reward.tick >= tick) {
                    update.quantities[i] = reward.amount;
                    ri--;
                }
            } else {
                // Amounts in quantities array default to 0, leave them.
            }
        }

        if (ri > 0) {
            update.quantities[initializedTicks.length] = rewards[0].amount;
            ri--;
        }

        require(ri == 0, "Not all rewards used?");

        uint128 poolLiq = getLiquidityAtTick(uni, id, currentTick, tickSpacing);
        update.startLiquidity = MixedSignLib.add(poolLiq, cumulativeNetLiquidity);
    }

    function getLiquidityAtTick(
        IPoolManager uni,
        PoolId id,
        int24 futureCurrentTick,
        int24 tickSpacing
    ) internal view returns (uint128) {
        int24 currentTick = getCurrentTickRangeStart(uni, id, uni.getSlot0(id).tick(), tickSpacing);
        uint128 realCurrentLiq = uni.getPoolLiquidity(id);
        if (currentTick < futureCurrentTick) {
            bool initialized;

            do {
                (initialized, currentTick) = uni.getNextTickGt(id, currentTick, tickSpacing);
                if (initialized) {
                    (, int128 tickNetLiquidity) = uni.getTickLiquidity(id, currentTick);
                    realCurrentLiq = MixedSignLib.add(realCurrentLiq, tickNetLiquidity);
                }
            } while (currentTick < futureCurrentTick);
        } else if (futureCurrentTick < currentTick) {
            bool initialized = true;
            do {
                if (initialized) {
                    (, int128 tickNetLiquidity) = uni.getTickLiquidity(id, currentTick);
                    realCurrentLiq = MixedSignLib.sub(realCurrentLiq, tickNetLiquidity);
                }
                (initialized, currentTick) = uni.getNextTickLt(id, currentTick, tickSpacing);
            } while (futureCurrentTick < currentTick);
        }

        return realCurrentLiq;
=======
        UintVec memory initializedTicks = VecLib.uint_with_cap(rewards.length * 3 / 2);
        int24 startTick = rewards[rewards.length - 1].tick;
        {
            bool initialized = true;
            int24 tick = startTick;
            uint256 uninit = 0;
            while (currentTick < tick) {
                if (initialized) {
                    initializedTicks.push(uint256(int256(tick)));
                    uninit = 0;
                } else {
                    uninit++;
                    require(uninit <= MAX_LOOP, "MAX_LOOP exceeded in _createRewardUpdateAbove");
                }
                (initialized, tick) = uni.getNextTickLt(id, tick, tickSpacing);
            }
        }

        if (initializedTicks.length == 0) {
            console.log("WARNING\nWARNING: Above somehow called with donate to current only???");
            require(rewards.length == 1, "Expected exact one reward");
            return CurrentOnly(rewards[0].amount);
        }

        update.startTick = startTick;
        update.quantities = new uint128[](initializedTicks.length + 1);

        uint256 ri = rewards.length;
        int128 cumulativeNetLiquidity = 0;

        for (uint256 i = 0; i < initializedTicks.length; i++) {
            int24 tick = int24(int256(initializedTicks.get(i)));
            int128 tickNetLiquidity;
            (, tickNetLiquidity) = uni.getTickLiquidity(id, tick);
            cumulativeNetLiquidity += tickNetLiquidity;
            if (ri > 0) {
                TickReward memory reward = rewards[ri - 1];
                if (reward.tick >= tick) {
                    update.quantities[i] = reward.amount;
                    ri--;
                }
            } else {
                // Amounts in quantities array default to 0, leave them.
            }
        }

        if (ri > 0) {
            update.quantities[initializedTicks.length] = rewards[0].amount;
            ri--;
        }

        require(ri == 0, "Not all rewards used?");

        uint128 poolLiq = getLiquidityAtTick(uni, id, currentTick, tickSpacing);
        update.startLiquidity = MixedSignLib.add(poolLiq, cumulativeNetLiquidity);
    }

    function getLiquidityAtTick(IPoolManager uni, PoolId id, int24 futureTick, int24 tickSpacing)
        internal
        view
        returns (uint128)
    {
        int24 presentTick = uni.getSlot0(id).tick();
        uint128 realCurrentLiq = uni.getPoolLiquidity(id);
        if (presentTick < futureTick) {
            bool initialized;
            int24 tick = presentTick;
            uint256 uninit = 0;
            while (true) {
                (initialized, tick) = uni.getNextTickGt(id, tick, tickSpacing);
                if (futureTick < tick) break;
                if (initialized) {
                    uninit = 0;
                    (, int128 tickNetLiquidity) = uni.getTickLiquidity(id, tick);
                    realCurrentLiq = MixedSignLib.add(realCurrentLiq, tickNetLiquidity);
                } else {
                    uninit++;
                    require(
                        uninit <= MAX_LOOP,
                        "MAX_LOOP exceeded in getLiquidityAtTick [present < future]"
                    );
                }
            }
        } else if (futureTick < presentTick) {
            bool initialized = true;
            int24 tick = presentTick;
            uint256 uninit = 0;
            while (true) {
                (initialized, tick) = uni.getNextTickLe(id, tick, tickSpacing);
                if (tick <= futureTick) break;
                if (initialized) {
                    uninit = 0;
                    (, int128 tickNetLiquidity) = uni.getTickLiquidity(id, tick);
                    realCurrentLiq = MixedSignLib.sub(realCurrentLiq, tickNetLiquidity);
                } else {
                    uninit++;
                    require(
                        uninit <= MAX_LOOP,
                        "MAX_LOOP exceeded in getLiquidityAtTick [future < present]"
                    );
                }
                tick--;
            }
        }

        return realCurrentLiq;
    }

    function toStr(TickReward memory reward) internal pure returns (string memory) {
        return string.concat(
            "TickReward { tick: ", reward.tick.toStr(), ", amount: ", reward.amount.toStr(), " }"
        );
>>>>>>> 1a22a51a
    }

    function re(TickReward memory reward) internal pure returns (TickReward[] memory r) {
        r = new TickReward[](1);
        r[0] = reward;
    }

    function re(TickReward memory r1, TickReward memory r2)
        internal
        pure
        returns (TickReward[] memory r)
    {
        r = new TickReward[](2);
        r[0] = r1;
        r[1] = r2;
    }

    function re(TickReward memory r1, TickReward memory r2, TickReward memory r3)
        internal
        pure
        returns (TickReward[] memory r)
    {
        r = new TickReward[](3);
        r[0] = r1;
        r[1] = r2;
        r[2] = r3;
    }
}<|MERGE_RESOLUTION|>--- conflicted
+++ resolved
@@ -49,11 +49,7 @@
         return rewards.length;
     }
 
-<<<<<<< HEAD
-    function current(uint128 amount) internal pure returns (RewardsUpdate memory update) {
-=======
     function CurrentOnly(uint128 amount) internal pure returns (RewardsUpdate memory update) {
->>>>>>> 1a22a51a
         update.onlyCurrent = true;
         update.onlyCurrentQuantity = amount;
     }
@@ -63,18 +59,7 @@
         view
         returns (RewardsUpdate[] memory updates)
     {
-<<<<<<< HEAD
-        int24 currentTick = uni.getSlot0(id).tick();
-        updates = toUpdates(
-            rewards,
-            uni,
-            id,
-            tickSpacing,
-            getCurrentTickRangeStart(uni, id, currentTick, tickSpacing)
-        );
-=======
         updates = toUpdates(rewards, uni, id, tickSpacing, uni.getSlot0(id).tick());
->>>>>>> 1a22a51a
     }
 
     function toUpdates(
@@ -84,25 +69,13 @@
         int24 tickSpacing,
         int24 currentTick
     ) internal view returns (RewardsUpdate[] memory updates) {
-<<<<<<< HEAD
-=======
         require(tickSpacing >= 1, "Invalid TICK_SPACING");
->>>>>>> 1a22a51a
         if (rewards.length == 0) return updates;
 
         _checkTicksInitialized(uni, id, rewards, tickSpacing);
         _checkSortedUnique(rewards);
 
         // Ensure current tick update doesn't get separated into its own update.
-<<<<<<< HEAD
-        if (currentTick <= rewards[0].tick) {
-            updates = new RewardsUpdate[](1);
-            updates[0] = createRewardUpdateAbove(uni, id, rewards, currentTick, tickSpacing);
-            return updates;
-        } else if (rewards[rewards.length - 1].tick <= currentTick) {
-            updates = new RewardsUpdate[](1);
-            updates[0] = createRewardUpdateBelow(uni, id, rewards, currentTick, tickSpacing);
-=======
         if (rewards[rewards.length - 1].tick <= currentTick) {
             updates = new RewardsUpdate[](1);
             updates[0] = _createRewardUpdateBelow(uni, id, rewards, currentTick, tickSpacing);
@@ -110,7 +83,6 @@
         } else if (currentTick <= rewards[0].tick) {
             updates = new RewardsUpdate[](1);
             updates[0] = _createRewardUpdateAbove(uni, id, rewards, currentTick, tickSpacing);
->>>>>>> 1a22a51a
             return updates;
         } else {
             // From the following facts:
@@ -147,18 +119,6 @@
 
         if (rewardsBelow.length == 0) {
             updates = new RewardsUpdate[](1);
-<<<<<<< HEAD
-            updates[0] = createRewardUpdateAbove(uni, id, rewardsAbove, currentTick, tickSpacing);
-            return updates;
-        } else if (rewardsAbove.length == 0) {
-            updates = new RewardsUpdate[](1);
-            updates[0] = createRewardUpdateBelow(uni, id, rewardsBelow, currentTick, tickSpacing);
-            return updates;
-        } else {
-            updates = new RewardsUpdate[](2);
-            updates[0] = createRewardUpdateAbove(uni, id, rewardsAbove, currentTick, tickSpacing);
-            updates[1] = createRewardUpdateBelow(uni, id, rewardsBelow, currentTick, tickSpacing);
-=======
             updates[0] = _createRewardUpdateAbove(uni, id, rewardsAbove, currentTick, tickSpacing);
             return updates;
         } else if (rewardsAbove.length == 0) {
@@ -169,7 +129,6 @@
             updates = new RewardsUpdate[](2);
             updates[0] = _createRewardUpdateAbove(uni, id, rewardsAbove, currentTick, tickSpacing);
             updates[1] = _createRewardUpdateBelow(uni, id, rewardsBelow, currentTick, tickSpacing);
->>>>>>> 1a22a51a
             return updates;
         }
     }
@@ -200,47 +159,18 @@
         }
     }
 
-<<<<<<< HEAD
-    function getCurrentTickRangeStart(
-        IPoolManager uni,
-        PoolId id,
-        int24 currentTick,
-        int24 tickSpacing
-    ) internal view returns (int24) {
-        while (true) {
-            bool initialized;
-            (initialized, currentTick) = uni.getNextTickLe(id, currentTick, tickSpacing);
-            if (initialized) return currentTick;
-            currentTick--;
-        }
-        revert("unreachable");
-    }
-
-    function createRewardUpdateBelow(
-=======
     function _createRewardUpdateBelow(
->>>>>>> 1a22a51a
         IPoolManager uni,
         PoolId id,
         TickReward[] memory rewards,
         int24 currentTick,
         int24 tickSpacing
-<<<<<<< HEAD
-    ) internal view returns (RewardsUpdate memory update) {
-=======
     ) private view returns (RewardsUpdate memory update) {
->>>>>>> 1a22a51a
         require(rewards.length > 0, "No rewards");
 
         // Create list of initialized ticks, including start (checked before) and the tick of the
         // current range.
         UintVec memory initializedTicks = VecLib.uint_with_cap(rewards.length * 3 / 2);
-<<<<<<< HEAD
-        while (true) {
-            (initialized, tick) = uni.getNextTickGt(id, tick, tickSpacing);
-            if (currentTick < tick) break;
-            if (initialized) initializedTicks.push(uint256(int256(tick)));
-=======
         {
             int24 tick = rewards[0].tick;
             bool initialized = true;
@@ -261,13 +191,6 @@
         if (initializedTicks.length == 0) {
             require(rewards.length == 1, "expected rewards length 1");
             return CurrentOnly(rewards[0].amount);
->>>>>>> 1a22a51a
-        }
-
-        if (initializedTicks.length == 0) {
-            update.onlyCurrent = true;
-            update.onlyCurrentQuantity = rewards[0].amount;
-            return update;
         }
 
         update.quantities = new uint128[](initializedTicks.length + 1);
@@ -298,116 +221,22 @@
 
         require(ri == rewards.length, "Not all rewards used?");
 
-<<<<<<< HEAD
-        update.startTick =
-            initializedTicks.length > 0 ? int24(uint24(initializedTicks.get(0))) : currentTick + 1;
-=======
         update.startTick = int24(uint24(initializedTicks.get(0)));
->>>>>>> 1a22a51a
         uint128 poolLiq = getLiquidityAtTick(uni, id, currentTick, tickSpacing);
         update.startLiquidity = MixedSignLib.sub(poolLiq, cumulativeNetLiquidity);
     }
 
-<<<<<<< HEAD
-    function createRewardUpdateAbove(
-=======
     function _createRewardUpdateAbove(
->>>>>>> 1a22a51a
         IPoolManager uni,
         PoolId id,
         TickReward[] memory rewards,
         int24 currentTick,
         int24 tickSpacing
-<<<<<<< HEAD
-    ) internal view returns (RewardsUpdate memory update) {
-=======
     ) private view returns (RewardsUpdate memory update) {
->>>>>>> 1a22a51a
         require(rewards.length > 0, "No rewards");
 
         // Create list of initialized ticks, including start (checked before) and the tick of the
         // current range.
-<<<<<<< HEAD
-        int24 tick = rewards[rewards.length - 1].tick;
-        bool initialized = true;
-        UintVec memory initializedTicks = VecLib.uint_with_cap(rewards.length * 3 / 2);
-        while (true) {
-            if (initialized) initializedTicks.push(uint256(int256(tick)));
-            (initialized, tick) = uni.getNextTickLt(id, tick, tickSpacing);
-            if (tick <= currentTick) break;
-        }
-
-        if (initializedTicks.length == 1 && rewards.length == 1 && rewards[0].tick == currentTick) {
-            update.onlyCurrent = true;
-            update.onlyCurrentQuantity = rewards[0].amount;
-            return update;
-        }
-
-        update.startTick = rewards[rewards.length - 1].tick;
-
-        update.quantities = new uint128[](initializedTicks.length + 1);
-
-        uint256 ri = rewards.length;
-        int128 cumulativeNetLiquidity = 0;
-
-        for (uint256 i = 0; i < initializedTicks.length; i++) {
-            tick = int24(int256(initializedTicks.get(i)));
-            int128 tickNetLiquidity;
-            (, tickNetLiquidity) = uni.getTickLiquidity(id, tick);
-            cumulativeNetLiquidity += tickNetLiquidity;
-            if (ri > 0) {
-                TickReward memory reward = rewards[ri - 1];
-                if (reward.tick >= tick) {
-                    update.quantities[i] = reward.amount;
-                    ri--;
-                }
-            } else {
-                // Amounts in quantities array default to 0, leave them.
-            }
-        }
-
-        if (ri > 0) {
-            update.quantities[initializedTicks.length] = rewards[0].amount;
-            ri--;
-        }
-
-        require(ri == 0, "Not all rewards used?");
-
-        uint128 poolLiq = getLiquidityAtTick(uni, id, currentTick, tickSpacing);
-        update.startLiquidity = MixedSignLib.add(poolLiq, cumulativeNetLiquidity);
-    }
-
-    function getLiquidityAtTick(
-        IPoolManager uni,
-        PoolId id,
-        int24 futureCurrentTick,
-        int24 tickSpacing
-    ) internal view returns (uint128) {
-        int24 currentTick = getCurrentTickRangeStart(uni, id, uni.getSlot0(id).tick(), tickSpacing);
-        uint128 realCurrentLiq = uni.getPoolLiquidity(id);
-        if (currentTick < futureCurrentTick) {
-            bool initialized;
-
-            do {
-                (initialized, currentTick) = uni.getNextTickGt(id, currentTick, tickSpacing);
-                if (initialized) {
-                    (, int128 tickNetLiquidity) = uni.getTickLiquidity(id, currentTick);
-                    realCurrentLiq = MixedSignLib.add(realCurrentLiq, tickNetLiquidity);
-                }
-            } while (currentTick < futureCurrentTick);
-        } else if (futureCurrentTick < currentTick) {
-            bool initialized = true;
-            do {
-                if (initialized) {
-                    (, int128 tickNetLiquidity) = uni.getTickLiquidity(id, currentTick);
-                    realCurrentLiq = MixedSignLib.sub(realCurrentLiq, tickNetLiquidity);
-                }
-                (initialized, currentTick) = uni.getNextTickLt(id, currentTick, tickSpacing);
-            } while (futureCurrentTick < currentTick);
-        }
-
-        return realCurrentLiq;
-=======
         UintVec memory initializedTicks = VecLib.uint_with_cap(rewards.length * 3 / 2);
         int24 startTick = rewards[rewards.length - 1].tick;
         {
@@ -520,7 +349,6 @@
         return string.concat(
             "TickReward { tick: ", reward.tick.toStr(), ", amount: ", reward.amount.toStr(), " }"
         );
->>>>>>> 1a22a51a
     }
 
     function re(TickReward memory reward) internal pure returns (TickReward[] memory r) {
