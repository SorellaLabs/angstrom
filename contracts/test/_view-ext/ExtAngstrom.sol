--- conflicted
+++ resolved
@@ -6,13 +6,8 @@
 import {IUniV4, IPoolManager} from "../../src/interfaces/IUniV4.sol";
 import {SafeCastLib} from "solady/src/utils/SafeCastLib.sol";
 import {FixedPointMathLib} from "solady/src/utils/FixedPointMathLib.sol";
-<<<<<<< HEAD
-import {Position} from "src/libraries/Positions.sol";
-import {PoolConfigStore} from "src/libraries/pool-config/PoolConfigStore.sol";
-=======
 import {Position} from "src/types/Positions.sol";
 import {PoolConfigStore} from "src/libraries/PoolConfigStore.sol";
->>>>>>> 1a22a51a
 
 import {console} from "forge-std/console.sol";
 
@@ -21,33 +16,14 @@
     using IUniV4 for IPoolManager;
     using FixedPointMathLib for *;
 
-<<<<<<< HEAD
-    constructor(address uniV4PoolManager, address governance)
-        Angstrom(uniV4PoolManager, governance)
-    {}
-=======
     constructor(IPoolManager uniV4, address governance) Angstrom(uniV4, governance, address(0)) {}
->>>>>>> 1a22a51a
 
     function lastBlockUpdated() public view returns (uint64) {
         return _lastBlockUpdated;
     }
 
-<<<<<<< HEAD
-    function lastBlockUpdated() public view returns (uint64) {
-        return _lastBlockUpdated;
-    }
-
-    function configStore() public view returns (address) {
-        return PoolConfigStore.unwrap(_configStore);
-    }
-
-    function updateLastBlock() public {
-        _lastBlockUpdated = SafeCastLib.toUint64(block.number);
-=======
     function configStore() public view returns (PoolConfigStore) {
         return _configStore;
->>>>>>> 1a22a51a
     }
 
     function isNode(address addr) public view returns (bool) {
