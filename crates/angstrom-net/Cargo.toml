[package]
name = "angstrom-network"
version.workspace = true
edition.workspace = true
rust-version.workspace = true
license.workspace = true
homepage.workspace = true
repository.workspace = true
description = """
Ethereum network support
"""

[package.metadata.cargo-udeps.ignore]
normal = [
  # Used for diagrams in docs
  "aquamarine",
]

[dependencies]
# reth
reth-errors.workspace = true
reth-primitives.workspace = true
reth-network-api.workspace = true
reth-codecs.workspace = true
reth-tasks.workspace = true
reth-transaction-pool.workspace = true
reth-provider.workspace = true
<<<<<<< HEAD
=======
# reth-rpc-types.workspace = true
alloy-rpc-types.workspace = true
>>>>>>> 9dc4a570
reth-eth-wire.workspace = true
reth-network.workspace = true
reth-ecies.workspace = true
reth-network-peers.workspace = true

<<<<<<< HEAD
reth-network-p2p = { git = "https://github.com/paradigmxyz/reth", version = "1.0.8", tag = "v1.0.8" }
reth-chainspec = { git = "https://github.com/paradigmxyz/reth", version = "1.0.8", tag = "v1.0.8" }
reth-net-banlist = { git = "https://github.com/paradigmxyz/reth", version = "1.0.8", tag = "v1.0.8" }
reth-tokio-util = { git = "https://github.com/paradigmxyz/reth", version = "1.0.8", tag = "v1.0.8" }
reth-discv4.workspace = true
reth-dns-discovery = { git = "https://github.com/paradigmxyz/reth", version = "1.0.8", tag = "v1.0.8" }
=======
reth-network-p2p = { git = "https://github.com/paradigmxyz/reth", version = "1.1.0", tag = "v1.1.0" }
reth-chainspec = { git = "https://github.com/paradigmxyz/reth", version = "1.1.0", tag = "v1.1.0" }
reth-net-banlist = { git = "https://github.com/paradigmxyz/reth", version = "1.1.0", tag = "v1.1.0" }
reth-tokio-util = { git = "https://github.com/paradigmxyz/reth", version = "1.1.0", tag = "v1.1.0" }
reth-discv4.workspace = true
reth-dns-discovery = { git = "https://github.com/paradigmxyz/reth", version = "1.1.0", tag = "v1.1.0" }
>>>>>>> 9dc4a570

alloy.workspace = true
alloy-chains.workspace = true
alloy-rpc-types = { workspace = true, features = ["eth"] }

anyhow.workspace = true
bincode.workspace = true

angstrom-eth.workspace = true
angstrom-types.workspace = true
angstrom-utils.workspace = true
order-pool.workspace = true
validation.workspace = true

# async/futures
futures.workspace = true
pin-project.workspace = true
tokio.workspace = true
tokio-stream.workspace = true
tokio-util.workspace = true

# io
serde.workspace = true
humantime-serde = { version = "1.1", optional = true }
serde_json = { workspace = true, optional = true }

# metrics
reth-metrics.workspace = true
metrics.workspace = true

# misc
auto_impl = "1"
aquamarine.workspace = true
blsful.workspace = true
tracing.workspace = true
thiserror.workspace = true
parking_lot.workspace = true
async-trait.workspace = true
linked_hash_set = "0.1"
linked-hash-map = "0.5.6"
rand.workspace = true
secp256k1.workspace = true

enr = { workspace = true, features = ["rust-secp256k1"], optional = true }
tempfile = { version = "3.3", optional = true }

[dev-dependencies]
testing-tools.workspace = true
angstrom-network.workspace = true
# reth
reth-discv4 = { workspace = true, features = [
  "test-utils",
] }
reth-primitives = { workspace = true, features = ["test-utils"] }

reth-network = { workspace = true, features = ["test-utils"] }
reth-metrics.workspace = true

reth-provider = { workspace = true, features = ["test-utils"] }
reth-tracing.workspace = true
reth-transaction-pool = { workspace = true, features = ["test-utils"] }

rand.workspace = true
secp256k1.workspace = true

# misc
serial_test.workspace = true
tempfile.workspace = true

[features]
default = ["serde"]
serde = [
  "dep:humantime-serde",
  "secp256k1/serde",
  "enr?/serde",
  "dep:serde_json",
]
test-utils = ["reth-provider/test-utils", "dep:enr", "dep:tempfile"]
geth-tests = []
test_harness = ["default"]<|MERGE_RESOLUTION|>--- conflicted
+++ resolved
@@ -25,31 +25,17 @@
 reth-tasks.workspace = true
 reth-transaction-pool.workspace = true
 reth-provider.workspace = true
-<<<<<<< HEAD
-=======
-# reth-rpc-types.workspace = true
-alloy-rpc-types.workspace = true
->>>>>>> 9dc4a570
 reth-eth-wire.workspace = true
 reth-network.workspace = true
 reth-ecies.workspace = true
 reth-network-peers.workspace = true
 
-<<<<<<< HEAD
-reth-network-p2p = { git = "https://github.com/paradigmxyz/reth", version = "1.0.8", tag = "v1.0.8" }
-reth-chainspec = { git = "https://github.com/paradigmxyz/reth", version = "1.0.8", tag = "v1.0.8" }
-reth-net-banlist = { git = "https://github.com/paradigmxyz/reth", version = "1.0.8", tag = "v1.0.8" }
-reth-tokio-util = { git = "https://github.com/paradigmxyz/reth", version = "1.0.8", tag = "v1.0.8" }
-reth-discv4.workspace = true
-reth-dns-discovery = { git = "https://github.com/paradigmxyz/reth", version = "1.0.8", tag = "v1.0.8" }
-=======
 reth-network-p2p = { git = "https://github.com/paradigmxyz/reth", version = "1.1.0", tag = "v1.1.0" }
 reth-chainspec = { git = "https://github.com/paradigmxyz/reth", version = "1.1.0", tag = "v1.1.0" }
 reth-net-banlist = { git = "https://github.com/paradigmxyz/reth", version = "1.1.0", tag = "v1.1.0" }
 reth-tokio-util = { git = "https://github.com/paradigmxyz/reth", version = "1.1.0", tag = "v1.1.0" }
 reth-discv4.workspace = true
 reth-dns-discovery = { git = "https://github.com/paradigmxyz/reth", version = "1.1.0", tag = "v1.1.0" }
->>>>>>> 9dc4a570
 
 alloy.workspace = true
 alloy-chains.workspace = true
