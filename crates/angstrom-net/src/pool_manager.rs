use std::{
    collections::HashMap,
    future::IntoFuture,
    marker::PhantomData,
    num::NonZeroUsize,
    pin::Pin,
    sync::Arc,
    task::{Context, Poll}
};

use angstrom_eth::manager::EthEvent;
use angstrom_types::{
    orders::{OrderOrigin, OrderPriorityData, OrderSet, PooledOrder},
    rpc::*,
<<<<<<< HEAD
    sol_bindings::{grouped_orders::{AllOrders, GroupedVanillaOrder, OrderWithStorageData}, sol::TopOfBlockOrder}
=======
    sol_bindings::grouped_orders::{AllOrders, PoolOrder, RawPoolOrder}
>>>>>>> 528dfa95
};
use futures::{future::BoxFuture, stream::FuturesUnordered, Future, StreamExt};
use order_pool::{OrderIndexer, OrderPoolHandle, PoolConfig, PoolInnerEvent};
use reth_metrics::common::mpsc::UnboundedMeteredReceiver;
use reth_network_peers::PeerId;
use reth_primitives::{TxHash, B256};
use reth_tasks::TaskSpawner;
use tokio::sync::{
    mpsc,
    mpsc::{unbounded_channel, UnboundedReceiver, UnboundedSender},
    oneshot
};
use tokio_stream::wrappers::{ReceiverStream, UnboundedReceiverStream};
use validation::order::OrderValidatorHandle;

use crate::{
    LruCache, NetworkOrderEvent, ReputationChangeKind, StromMessage, StromNetworkEvent,
    StromNetworkHandle
};

/// Cache limit of transactions to keep track of for a single peer.
const PEER_ORDER_CACHE_LIMIT: usize = 1024 * 10;

/// Api to interact with [`PoolManager`] task.
#[derive(Debug, Clone)]
pub struct PoolHandle {
    pub manager_tx: UnboundedSender<OrderCommand>
}

#[derive(Debug)]
pub enum OrderCommand {
    // new orders
    NewOrder(OrderOrigin, AllOrders),
    // fetch orders
    FetchAllVanillaOrders(
        oneshot::Sender<OrderSet<GroupedVanillaOrder, TopOfBlockOrder>>
    ) /* FetchAllComposableOrders(oneshot::Sender<OrderSet<CL, CS>>, Option<usize>),
       * FetchAllOrders(oneshot::Sender<AllOrders<L, S, CL, CS>>, Option<usize>) */
}

impl PoolHandle {
    fn send(&self, cmd: OrderCommand) {
        let _ = self.manager_tx.send(cmd);
    }

    async fn send_request<T>(&self, rx: oneshot::Receiver<T>, cmd: OrderCommand) -> T {
        self.send(cmd);
        rx.await.unwrap()
    }
}

impl OrderPoolHandle for PoolHandle {
    fn new_order(&self, origin: OrderOrigin, order: AllOrders) {
        self.send(OrderCommand::NewOrder(origin, order))
    }

    fn get_all_vanilla_orders(
        &self
    ) -> BoxFuture<OrderSet<GroupedVanillaOrder, TopOfBlockOrder>> {
        Box::pin(async move {
            let (tx, rx) = oneshot::channel();
            self.send_request(rx, OrderCommand::FetchAllVanillaOrders(tx))
                .await
        })
    }

    // fn get_all_composable_orders(
    //     &self
    // ) -> BoxFuture<OrderSet<Self::ComposableLimitOrder,
    // Self::ComposableSearcherOrder>> {     Box::pin(async move {
    //         let (tx, rx) = oneshot::channel();
    //         self.send_request(rx, OrderCommand::FetchAllComposableOrders(tx,
    // None))             .await
    //     })
    // }

    // fn get_all_orders(
    //     &self
    // ) -> BoxFuture<
    //     AllOrders<
    //         Self::LimitOrder,
    //         Self::SearcherOrder,
    //         Self::ComposableLimitOrder,
    //         Self::ComposableSearcherOrder
    //     >
    // > { Box::pin(async move { let (tx, rx) = oneshot::channel();
    // > self.send_request(rx, OrderCommand::FetchAllOrders(tx, None)) .await })
    // }
}

pub struct PoolManagerBuilder<V>
where
    V: OrderValidatorHandle
{
    validator:            V,
    network_handle:       StromNetworkHandle,
    strom_network_events: UnboundedReceiverStream<StromNetworkEvent>,
    eth_network_events:   UnboundedReceiverStream<EthEvent>,
    order_events:         UnboundedMeteredReceiver<NetworkOrderEvent>,
    config:               PoolConfig
}

impl<V> PoolManagerBuilder<V>
where
    V: OrderValidatorHandle<Order = AllOrders> + Unpin
{
    pub fn new(
        validator: V,
        network_handle: StromNetworkHandle,
        eth_network_events: UnboundedReceiverStream<EthEvent>,
        order_events: UnboundedMeteredReceiver<NetworkOrderEvent>
    ) -> Self {
        Self {
            order_events,
            eth_network_events,
            strom_network_events: network_handle.subscribe_network_events(),
            network_handle,
            validator,
            config: Default::default()
        }
    }

    pub fn with_config(mut self, config: PoolConfig) -> Self {
        self.config = config;
        self
    }

    pub fn build_with_channels<TP: TaskSpawner>(
        self,
        task_spawner: TP,
        tx: UnboundedSender<OrderCommand>,
        rx: UnboundedReceiver<OrderCommand>
    ) -> PoolHandle {
        let rx = UnboundedReceiverStream::new(rx);
        let handle = PoolHandle { manager_tx: tx.clone() };
        let inner = OrderIndexer::new(self.validator, self.config, 0);

        task_spawner.spawn_critical(
            "transaction manager",
            Box::pin(PoolManager {
                eth_network_events:   self.eth_network_events,
                strom_network_events: self.strom_network_events,
                order_events:         self.order_events,
                peers:                HashMap::default(),
                order_sorter:         inner,
                network:              self.network_handle,
                _command_tx:          tx,
                command_rx:           rx
            })
        );

        handle
    }

    pub fn build<TP: TaskSpawner>(self, task_spawner: TP) -> PoolHandle {
        let (tx, rx) = unbounded_channel();
        let rx = UnboundedReceiverStream::new(rx);
        let handle = PoolHandle { manager_tx: tx.clone() };
        let inner = OrderIndexer::new(self.validator, self.config, 0);

        task_spawner.spawn_critical(
            "transaction manager",
            Box::pin(PoolManager {
                eth_network_events:   self.eth_network_events,
                strom_network_events: self.strom_network_events,
                order_events:         self.order_events,
                peers:                HashMap::default(),
                order_sorter:         inner,
                network:              self.network_handle,
                _command_tx:          tx,
                command_rx:           rx
            })
        );

        handle
    }
}

pub struct PoolManager<V>
where
    V: OrderValidatorHandle
{
    /// access to validation and sorted storage of orders.
    order_sorter:         OrderIndexer<V>,
    /// Network access.
    network:              StromNetworkHandle,
    /// Subscriptions to all the strom-network related events.
    ///
    /// From which we get all new incoming order related messages.
    strom_network_events: UnboundedReceiverStream<StromNetworkEvent>,
    /// Ethereum updates stream that tells the pool manager about orders that
    /// have been filled  
    eth_network_events:   UnboundedReceiverStream<EthEvent>,
    /// Send half for the command channel. Used to generate new handles
    _command_tx:          UnboundedSender<OrderCommand>,
    /// receiver half of the commands to the pool manager
    command_rx:           UnboundedReceiverStream<OrderCommand>,
    /// Incoming events from the ProtocolManager.
    order_events:         UnboundedMeteredReceiver<NetworkOrderEvent>,
    /// All the connected peers.
    peers:                HashMap<PeerId, StromPeer>
}

impl<V> PoolManager<V>
where
    V: OrderValidatorHandle<Order = AllOrders>
{
    pub fn new(
        order_sorter: OrderIndexer<V>,
        network: StromNetworkHandle,
        strom_network_events: UnboundedReceiverStream<StromNetworkEvent>,
        eth_network_events: UnboundedReceiverStream<EthEvent>,
        _command_tx: UnboundedSender<OrderCommand>,
        command_rx: UnboundedReceiverStream<OrderCommand>,
        order_events: UnboundedMeteredReceiver<NetworkOrderEvent>
    ) -> Self {
        Self {
            strom_network_events,
            network,
            order_sorter,
            peers: HashMap::new(),
            order_events,
            command_rx,
            _command_tx,
            eth_network_events
        }
    }

    fn on_command(&mut self, cmd: OrderCommand) {
        match cmd {
            OrderCommand::NewOrder(origin, order) => {}
            OrderCommand::FetchAllVanillaOrders(tx) => {
                tx.send(self.order_sorter.get_all_orders());
            }
            _ => {}
        }
    }

    fn on_eth_event(&mut self, eth: EthEvent) {
        match eth {
            EthEvent::FilledOrders(orders, block) => {
                self.order_sorter.filled_orders(block, &orders);
            }
            EthEvent::ReorgedOrders(orders) => {
                self.order_sorter.reorg(orders);
            }
            EthEvent::EOAStateChanges(state_changes) => {
                self.order_sorter.eoa_state_change(state_changes);
            }
            EthEvent::FinalizedBlock(block) => {
                self.order_sorter.finalized_block(block);
            }
            EthEvent::NewBlock(block) => self.order_sorter.new_block(block)
        }
    }

    fn on_network_order_event(&mut self, event: NetworkOrderEvent) {
        match event {
            NetworkOrderEvent::IncomingOrders { peer_id, orders } => {
                orders.into_iter().for_each(|order| {
                    self.peers
                        .get_mut(&peer_id)
                        .map(|peer| peer.orders.insert(order.hash()));
                    // match order {
                    //     PooledOrder::Limit(order) => {
                    //         if let Ok(order) = <L as
                    // OrderConversion>::try_from_order(order) {
                    //             self.pool
                    //                 .new_limit_order(peer_id,
                    // OrderOrigin::External, order);
                    //         } else {
                    //             self.network.peer_reputation_change(
                    //                 peer_id,
                    //                 ReputationChangeKind::BadOrder
                    //             );
                    //         }
                    //     }
                    //     PooledOrder::Searcher(order) => {
                    //         if let Ok(order) = <S as
                    // OrderConversion>::try_from_order(order) {
                    //             self.pool
                    //                 .new_searcher_order(peer_id,
                    // OrderOrigin::External, order);
                    //         } else {
                    //             self.network.peer_reputation_change(
                    //                 peer_id,
                    //                 ReputationChangeKind::BadOrder
                    //             );
                    //         }
                    //     }
                    //     PooledOrder::ComposableLimit(order) => {
                    //         if let Ok(order) = <CL as
                    // OrderConversion>::try_from_order(order) {
                    //             self.pool.new_composable_limit(
                    //                 peer_id,
                    //                 OrderOrigin::External,
                    //                 order
                    //             );
                    //         } else {
                    //             self.network.peer_reputation_change(
                    //                 peer_id,
                    //                 ReputationChangeKind::BadComposableOrder
                    //             );
                    //         }
                    //     }
                    //     PooledOrder::ComposableSearcher(order) => {
                    //         if let Ok(order) = <CS as
                    // OrderConversion>::try_from_order(order) {
                    //             self.pool.new_composable_searcher_order(
                    //                 peer_id,
                    //                 OrderOrigin::External,
                    //                 order
                    //             );
                    //         } else {
                    //             self.network.peer_reputation_change(
                    //                 peer_id,
                    //                 ReputationChangeKind::BadComposableOrder
                    //             );
                    //         }
                    //     }
                    // }
                });
            }
        }
    }

    fn on_network_event(&mut self, event: StromNetworkEvent) {
        match event {
            StromNetworkEvent::SessionEstablished { peer_id } => {
                // insert a new peer into the peerset
                self.peers.insert(
                    peer_id,
                    StromPeer {
                        orders: LruCache::new(NonZeroUsize::new(PEER_ORDER_CACHE_LIMIT).unwrap())
                    }
                );
            }
            StromNetworkEvent::SessionClosed { peer_id, .. } => {
                // remove the peer
                self.peers.remove(&peer_id);
            }
            StromNetworkEvent::PeerRemoved(peer_id) => {
                self.peers.remove(&peer_id);
            }
            StromNetworkEvent::PeerAdded(peer_id) => {
                self.peers.insert(
                    peer_id,
                    StromPeer {
                        orders: LruCache::new(NonZeroUsize::new(PEER_ORDER_CACHE_LIMIT).unwrap())
                    }
                );
            }
        }
    }

    fn on_pool_events(&mut self, orders: Vec<PoolInnerEvent>) {
        let broadcast_orders = orders
            .into_iter()
            .filter_map(|order| match order {
                PoolInnerEvent::Propagation(p) => Some(p),
                PoolInnerEvent::BadOrderMessages(o) => {
                    o.into_iter().for_each(|peer| {
                        self.network.peer_reputation_change(
                            peer,
                            crate::ReputationChangeKind::InvalidOrder
                        );
                    });
                    None
                }
            })
            .collect::<Vec<_>>();

        // need to update network types for this
        // self.network
        //     .broadcast_tx(StromMessage::PropagatePooledOrders(orders))
    }
}

impl<V> Future for PoolManager<V>
where
    V: OrderValidatorHandle<Order = AllOrders> + Unpin
{
    type Output = ();

    fn poll(self: Pin<&mut Self>, cx: &mut Context<'_>) -> Poll<Self::Output> {
        let this = self.get_mut();

        // pull all eth events
        while let Poll::Ready(Some(eth)) = this.eth_network_events.poll_next_unpin(cx) {
            this.on_eth_event(eth);
        }

        // drain network/peer related events
        while let Poll::Ready(Some(event)) = this.strom_network_events.poll_next_unpin(cx) {
            this.on_network_event(event);
        }

        // drain commands
        while let Poll::Ready(Some(cmd)) = this.command_rx.poll_next_unpin(cx) {
            tracing::debug!(?cmd, "that was a command");
            this.on_command(cmd);
        }

        // drain incoming transaction events
        while let Poll::Ready(Some(event)) = this.order_events.poll_next_unpin(cx) {
            this.on_network_order_event(event);
        }

        // poll underlying pool. This is the validation process that's being polled
        while let Poll::Ready(Some(orders)) = this.order_sorter.poll_next_unpin(cx) {
            this.on_pool_events(orders);
        }

        Poll::Pending
    }
}

/// All events related to orders emitted by the network.
#[derive(Debug)]
#[allow(missing_docs)]
pub enum NetworkTransactionEvent {
    /// Received list of transactions from the given peer.
    ///
    /// This represents transactions that were broadcasted to use from the peer.
    IncomingOrders { peer_id: PeerId, msg: Vec<PooledOrder> }
}

/// Tracks a single peer
#[derive(Debug)]
struct StromPeer {
    /// Keeps track of transactions that we know the peer has seen.
    #[allow(dead_code)]
    orders: LruCache<B256>
}<|MERGE_RESOLUTION|>--- conflicted
+++ resolved
@@ -12,11 +12,10 @@
 use angstrom_types::{
     orders::{OrderOrigin, OrderPriorityData, OrderSet, PooledOrder},
     rpc::*,
-<<<<<<< HEAD
-    sol_bindings::{grouped_orders::{AllOrders, GroupedVanillaOrder, OrderWithStorageData}, sol::TopOfBlockOrder}
-=======
-    sol_bindings::grouped_orders::{AllOrders, PoolOrder, RawPoolOrder}
->>>>>>> 528dfa95
+    sol_bindings::{
+        grouped_orders::{AllOrders, GroupedVanillaOrder, OrderWithStorageData},
+        sol::TopOfBlockOrder
+    }
 };
 use futures::{future::BoxFuture, stream::FuturesUnordered, Future, StreamExt};
 use order_pool::{OrderIndexer, OrderPoolHandle, PoolConfig, PoolInnerEvent};
@@ -51,10 +50,8 @@
     // new orders
     NewOrder(OrderOrigin, AllOrders),
     // fetch orders
-    FetchAllVanillaOrders(
-        oneshot::Sender<OrderSet<GroupedVanillaOrder, TopOfBlockOrder>>
-    ) /* FetchAllComposableOrders(oneshot::Sender<OrderSet<CL, CS>>, Option<usize>),
-       * FetchAllOrders(oneshot::Sender<AllOrders<L, S, CL, CS>>, Option<usize>) */
+    FetchAllVanillaOrders(oneshot::Sender<OrderSet<GroupedVanillaOrder, TopOfBlockOrder>>) /* FetchAllComposableOrders(oneshot::Sender<OrderSet<CL, CS>>, Option<usize>),
+                                                                                            * FetchAllOrders(oneshot::Sender<AllOrders<L, S, CL, CS>>, Option<usize>) */
 }
 
 impl PoolHandle {
@@ -73,9 +70,7 @@
         self.send(OrderCommand::NewOrder(origin, order))
     }
 
-    fn get_all_vanilla_orders(
-        &self
-    ) -> BoxFuture<OrderSet<GroupedVanillaOrder, TopOfBlockOrder>> {
+    fn get_all_vanilla_orders(&self) -> BoxFuture<OrderSet<GroupedVanillaOrder, TopOfBlockOrder>> {
         Box::pin(async move {
             let (tx, rx) = oneshot::channel();
             self.send_request(rx, OrderCommand::FetchAllVanillaOrders(tx))
