use std::{
    collections::HashMap,
    num::NonZeroUsize,
    pin::Pin,
    sync::Arc,
    task::{Context, Poll}
};

use alloy::primitives::{Address, B256};
use angstrom_eth::manager::EthEvent;
use angstrom_types::{
<<<<<<< HEAD
    orders::OrderOrigin, primitive::PeerId, sol_bindings::grouped_orders::AllOrders
=======
    contract_bindings::pool_manager::PoolManager::{
        syncCall, PoolManagerCalls::updateDynamicLPFee
    },
    contract_payloads::angstrom::UserOrder,
    orders::{OrderOrigin, OrderSet},
    primitive::{Order, PeerId},
    sol_bindings::{
        grouped_orders::{
            AllOrders, FlashVariants, GroupedVanillaOrder, OrderWithStorageData, StandingVariants
        },
        sol::TopOfBlockOrder,
        RawPoolOrder
    }
};
use futures::{
    future::BoxFuture,
    poll,
    stream::{BoxStream, FuturesUnordered},
    Future, FutureExt, Stream, StreamExt
>>>>>>> b014225c
};
use futures::{Future, FutureExt, StreamExt};
use order_pool::{
    order_storage::OrderStorage, OrderIndexer, OrderPoolHandle, PoolConfig, PoolInnerEvent,
    PoolManagerUpdate
};
use reth_metrics::common::mpsc::UnboundedMeteredReceiver;
use reth_tasks::TaskSpawner;
use tokio::sync::{
    broadcast,
    broadcast::Receiver,
    mpsc::{error::SendError, unbounded_channel, UnboundedReceiver, UnboundedSender}
};
use tokio_stream::wrappers::UnboundedReceiverStream;
use validation::order::{OrderValidationResults, OrderValidatorHandle};

use crate::{LruCache, NetworkOrderEvent, StromMessage, StromNetworkEvent, StromNetworkHandle};

/// Cache limit of transactions to keep track of for a single peer.
const PEER_ORDER_CACHE_LIMIT: usize = 1024 * 10;

/// Api to interact with [`PoolManager`] task.
#[derive(Debug, Clone)]
pub struct PoolHandle {
    pub manager_tx:      UnboundedSender<OrderCommand>,
    pub pool_manager_tx: tokio::sync::broadcast::Sender<PoolManagerUpdate>
}

#[derive(Debug)]
pub enum OrderCommand {
    // new orders
    NewOrder(OrderOrigin, AllOrders, tokio::sync::oneshot::Sender<OrderValidationResults>),
    CancelOrder(Address, B256, tokio::sync::oneshot::Sender<bool>),
    PendingOrders(Address, tokio::sync::oneshot::Sender<Vec<AllOrders>>)
}

impl PoolHandle {
    fn send(&self, cmd: OrderCommand) -> Result<(), SendError<OrderCommand>> {
        self.manager_tx.send(cmd)
    }
}

impl OrderPoolHandle for PoolHandle {
    fn new_order(
        &self,
        origin: OrderOrigin,
        order: AllOrders
    ) -> impl Future<Output = bool> + Send {
        let (tx, rx) = tokio::sync::oneshot::channel();
        let _ = self.send(OrderCommand::NewOrder(origin, order, tx));
        rx.map(|result| match result {
            Ok(OrderValidationResults::Valid(_)) => true,
            Ok(OrderValidationResults::Invalid(_)) => false,
            Ok(OrderValidationResults::TransitionedToBlock) => false,
            Err(_) => false
        })
    }

    fn subscribe_orders(&self) -> Receiver<PoolManagerUpdate> {
        self.pool_manager_tx.subscribe()
    }

    fn pending_orders(&self, sender: Address) -> impl Future<Output = Vec<AllOrders>> + Send {
        let (tx, rx) = tokio::sync::oneshot::channel();
        self.send(OrderCommand::PendingOrders(sender, tx)).is_ok();
        rx.map(|res| res.unwrap_or_default())
    }

    fn cancel_order(&self, from: Address, order_hash: B256) -> impl Future<Output = bool> + Send {
        let (tx, rx) = tokio::sync::oneshot::channel();
        let _ = self.send(OrderCommand::CancelOrder(from, order_hash, tx));
        rx.map(|res| res.unwrap_or(false))
    }
}

pub struct PoolManagerBuilder<V>
where
    V: OrderValidatorHandle
{
    validator:            V,
    order_storage:        Option<Arc<OrderStorage>>,
    network_handle:       StromNetworkHandle,
    strom_network_events: UnboundedReceiverStream<StromNetworkEvent>,
    eth_network_events:   UnboundedReceiverStream<EthEvent>,
    order_events:         UnboundedMeteredReceiver<NetworkOrderEvent>,
    config:               PoolConfig
}

impl<V> PoolManagerBuilder<V>
where
    V: OrderValidatorHandle<Order = AllOrders> + Unpin
{
    pub fn new(
        validator: V,
        order_storage: Option<Arc<OrderStorage>>,
        network_handle: StromNetworkHandle,
        eth_network_events: UnboundedReceiverStream<EthEvent>,
        order_events: UnboundedMeteredReceiver<NetworkOrderEvent>
    ) -> Self {
        Self {
            order_events,
            eth_network_events,
            strom_network_events: network_handle.subscribe_network_events(),
            network_handle,
            validator,
            order_storage,
            config: Default::default()
        }
    }

    pub fn with_config(mut self, config: PoolConfig) -> Self {
        self.config = config;
        self
    }

    pub fn with_storage(mut self, order_storage: Arc<OrderStorage>) -> Self {
        let _ = self.order_storage.insert(order_storage);
        self
    }

    pub fn build_with_channels<TP: TaskSpawner>(
        self,
        task_spawner: TP,
        tx: UnboundedSender<OrderCommand>,
        rx: UnboundedReceiver<OrderCommand>,
        pool_manager_tx: tokio::sync::broadcast::Sender<PoolManagerUpdate>
    ) -> PoolHandle {
        let rx = UnboundedReceiverStream::new(rx);
        let order_storage = self
            .order_storage
            .unwrap_or_else(|| Arc::new(OrderStorage::new(&self.config)));
        let handle =
            PoolHandle { manager_tx: tx.clone(), pool_manager_tx: pool_manager_tx.clone() };
        let inner = OrderIndexer::new(
            self.validator.clone(),
            order_storage.clone(),
            0,
            pool_manager_tx.clone()
        );

        task_spawner.spawn_critical(
            "transaction manager",
            Box::pin(PoolManager {
                eth_network_events:   self.eth_network_events,
                strom_network_events: self.strom_network_events,
                order_events:         self.order_events,
                peer_to_info:         HashMap::default(),
                order_indexer:        inner,
                network:              self.network_handle,
                command_rx:           rx
            })
        );

        handle
    }

    pub fn build<TP: TaskSpawner>(self, task_spawner: TP) -> PoolHandle {
        let (tx, rx) = unbounded_channel();
        let rx = UnboundedReceiverStream::new(rx);
        let order_storage = self
            .order_storage
            .unwrap_or_else(|| Arc::new(OrderStorage::new(&self.config)));
        let (pool_manager_tx, _) = broadcast::channel(100);
        let handle =
            PoolHandle { manager_tx: tx.clone(), pool_manager_tx: pool_manager_tx.clone() };
        let inner = OrderIndexer::new(
            self.validator.clone(),
            order_storage.clone(),
            0,
            pool_manager_tx.clone()
        );

        task_spawner.spawn_critical(
            "transaction manager",
            Box::pin(PoolManager {
                eth_network_events:   self.eth_network_events,
                strom_network_events: self.strom_network_events,
                order_events:         self.order_events,
                peer_to_info:         HashMap::default(),
                order_indexer:        inner,
                network:              self.network_handle,
                command_rx:           rx
            })
        );

        handle
    }
}

pub struct PoolManager<V>
where
    V: OrderValidatorHandle
{
    /// access to validation and sorted storage of orders.
    order_indexer:        OrderIndexer<V>,
    /// Network access.
    network:              StromNetworkHandle,
    /// Subscriptions to all the strom-network related events.
    ///
    /// From which we get all new incoming order related messages.
    strom_network_events: UnboundedReceiverStream<StromNetworkEvent>,
    /// Ethereum updates stream that tells the pool manager about orders that
    /// have been filled  
    eth_network_events:   UnboundedReceiverStream<EthEvent>,
    /// receiver half of the commands to the pool manager
    command_rx:           UnboundedReceiverStream<OrderCommand>,
    /// Incoming events from the ProtocolManager.
    order_events:         UnboundedMeteredReceiver<NetworkOrderEvent>,
    /// All the connected peers.
    peer_to_info:         HashMap<PeerId, StromPeer>
}

impl<V> PoolManager<V>
where
    V: OrderValidatorHandle<Order = AllOrders>
{
    #[allow(clippy::too_many_arguments)]
    pub fn new(
        order_indexer: OrderIndexer<V>,
        network: StromNetworkHandle,
        strom_network_events: UnboundedReceiverStream<StromNetworkEvent>,
        eth_network_events: UnboundedReceiverStream<EthEvent>,
        _command_tx: UnboundedSender<OrderCommand>,
        command_rx: UnboundedReceiverStream<OrderCommand>,
        order_events: UnboundedMeteredReceiver<NetworkOrderEvent>,
        _pool_manager_tx: tokio::sync::broadcast::Sender<PoolManagerUpdate>
    ) -> Self {
        Self {
            strom_network_events,
            network,
            order_indexer,
            peer_to_info: HashMap::new(),
            order_events,
            command_rx,
            eth_network_events
        }
    }

    fn on_command(&mut self, cmd: OrderCommand) {
        match cmd {
            OrderCommand::NewOrder(_, order, validation_response) => self
                .order_indexer
                .new_rpc_order(OrderOrigin::External, order, validation_response),
            OrderCommand::CancelOrder(from, order_hash, receiver) => {
                let res = self.order_indexer.cancel_order(from, order_hash);
                let _ = receiver.send(res);
            }
            OrderCommand::PendingOrders(from, receiver) => {
                let res = self.order_indexer.pending_orders_for_address(from);
                receiver.send(res.into_iter().map(|o| o.order).collect());
            }
        }
    }

    fn on_eth_event(&mut self, eth: EthEvent) {
        match eth {
            EthEvent::NewBlockTransitions { block_number, filled_orders, address_changeset } => {
                self.order_indexer.start_new_block_processing(
                    block_number,
                    filled_orders,
                    address_changeset
                );
            }
            EthEvent::ReorgedOrders(orders) => {
                self.order_indexer.reorg(orders);
            }
            EthEvent::FinalizedBlock(block) => {
                self.order_indexer.finalized_block(block);
            }
            EthEvent::NewPool(pool) => self.order_indexer.new_pool(pool),
            EthEvent::NewBlock(_) => {}
        }
    }

    fn on_network_order_event(&mut self, event: NetworkOrderEvent) {
        match event {
            NetworkOrderEvent::IncomingOrders { peer_id, orders } => {
                tracing::debug!("recieved IncomingOrders from peer {:?}", peer_id);
                orders.into_iter().for_each(|order| {
                    self.peer_to_info
                        .get_mut(&peer_id)
                        .map(|peer| peer.orders.insert(order.order_hash()));

                    self.order_indexer.new_network_order(
                        peer_id,
                        OrderOrigin::External,
                        order.clone()
                    );
                });
            }
        }
    }

    fn on_network_event(&mut self, event: StromNetworkEvent) {
        match event {
            StromNetworkEvent::SessionEstablished { peer_id } => {
                // insert a new peer into the peerset
                self.peer_to_info.insert(
                    peer_id,
                    StromPeer {
                        orders: LruCache::new(NonZeroUsize::new(PEER_ORDER_CACHE_LIMIT).unwrap())
                    }
                );
            }
            StromNetworkEvent::SessionClosed { peer_id, .. } => {
                // remove the peer
                self.peer_to_info.remove(&peer_id);
            }
            StromNetworkEvent::PeerRemoved(peer_id) => {
                self.peer_to_info.remove(&peer_id);
            }
            StromNetworkEvent::PeerAdded(peer_id) => {
                self.peer_to_info.insert(
                    peer_id,
                    StromPeer {
                        orders: LruCache::new(NonZeroUsize::new(PEER_ORDER_CACHE_LIMIT).unwrap())
                    }
                );
            }
        }
    }

    fn on_pool_events(&mut self, orders: Vec<PoolInnerEvent>) {
        let valid_orders = orders
            .into_iter()
            .filter_map(|order| match order {
                PoolInnerEvent::Propagation(order) => Some(order),
                PoolInnerEvent::BadOrderMessages(o) => {
                    o.into_iter().for_each(|peer| {
                        self.network.peer_reputation_change(
                            peer,
                            crate::ReputationChangeKind::InvalidOrder
                        );
                    });
                    None
                }
                PoolInnerEvent::None => None
            })
            .collect::<Vec<_>>();

        self.broadcast_orders_to_peers(valid_orders);
    }

    fn broadcast_orders_to_peers(&mut self, valid_orders: Vec<AllOrders>) {
        for order in valid_orders.iter() {
            for (peer_id, info) in self.peer_to_info.iter_mut() {
                let order_hash = order.order_hash();
                if !info.orders.contains(&order_hash) {
                    self.network.send_message(
                        *peer_id,
                        StromMessage::PropagatePooledOrders(vec![order.clone()])
                    );
                    info.orders.insert(order_hash);
                }
            }
        }
    }
}

impl<V> Future for PoolManager<V>
where
    V: OrderValidatorHandle<Order = AllOrders> + Unpin
{
    type Output = ();

    fn poll(self: Pin<&mut Self>, cx: &mut Context<'_>) -> Poll<Self::Output> {
        let this = self.get_mut();

        // pull all eth events
        while let Poll::Ready(Some(eth)) = this.eth_network_events.poll_next_unpin(cx) {
            this.on_eth_event(eth);
        }

        // drain network/peer related events
        while let Poll::Ready(Some(event)) = this.strom_network_events.poll_next_unpin(cx) {
            this.on_network_event(event);
        }

        // drain commands
        while let Poll::Ready(Some(cmd)) = this.command_rx.poll_next_unpin(cx) {
            tracing::debug!(?cmd, "that was a command");
            this.on_command(cmd);
        }

        // drain incoming transaction events
        while let Poll::Ready(Some(event)) = this.order_events.poll_next_unpin(cx) {
            this.on_network_order_event(event);
        }

        // poll underlying pool. This is the validation process that's being polled
        while let Poll::Ready(Some(orders)) = this.order_indexer.poll_next_unpin(cx) {
            this.on_pool_events(orders);
        }

        Poll::Pending
    }
}

/// All events related to orders emitted by the network.
#[derive(Debug)]
#[allow(missing_docs)]
pub enum NetworkTransactionEvent {
    /// Received list of transactions from the given peer.
    ///
    /// This represents transactions that were broadcasted to use from the peer.
    IncomingOrders { peer_id: PeerId, msg: Vec<AllOrders> }
}

/// Tracks a single peer
#[derive(Debug)]
struct StromPeer {
    /// Keeps track of transactions that we know the peer has seen.
    orders: LruCache<B256>
}<|MERGE_RESOLUTION|>--- conflicted
+++ resolved
@@ -9,29 +9,7 @@
 use alloy::primitives::{Address, B256};
 use angstrom_eth::manager::EthEvent;
 use angstrom_types::{
-<<<<<<< HEAD
     orders::OrderOrigin, primitive::PeerId, sol_bindings::grouped_orders::AllOrders
-=======
-    contract_bindings::pool_manager::PoolManager::{
-        syncCall, PoolManagerCalls::updateDynamicLPFee
-    },
-    contract_payloads::angstrom::UserOrder,
-    orders::{OrderOrigin, OrderSet},
-    primitive::{Order, PeerId},
-    sol_bindings::{
-        grouped_orders::{
-            AllOrders, FlashVariants, GroupedVanillaOrder, OrderWithStorageData, StandingVariants
-        },
-        sol::TopOfBlockOrder,
-        RawPoolOrder
-    }
-};
-use futures::{
-    future::BoxFuture,
-    poll,
-    stream::{BoxStream, FuturesUnordered},
-    Future, FutureExt, Stream, StreamExt
->>>>>>> b014225c
 };
 use futures::{Future, FutureExt, StreamExt};
 use order_pool::{
@@ -96,7 +74,7 @@
 
     fn pending_orders(&self, sender: Address) -> impl Future<Output = Vec<AllOrders>> + Send {
         let (tx, rx) = tokio::sync::oneshot::channel();
-        self.send(OrderCommand::PendingOrders(sender, tx)).is_ok();
+        let _ = self.send(OrderCommand::PendingOrders(sender, tx)).is_ok();
         rx.map(|res| res.unwrap_or_default())
     }
 
@@ -281,7 +259,7 @@
             }
             OrderCommand::PendingOrders(from, receiver) => {
                 let res = self.order_indexer.pending_orders_for_address(from);
-                receiver.send(res.into_iter().map(|o| o.order).collect());
+                let _ = receiver.send(res.into_iter().map(|o| o.order).collect());
             }
         }
     }
