use std::{
    cmp::Ordering,
    collections::HashSet,
    fs::File,
    io::{self, Read, Write}
};

use alloy::primitives::BlockNumber;
use angstrom_types::primitive::PeerId;

const ROUND_ROBIN_CACHE: &str = "./";

// https://github.com/tendermint/tendermint/pull/2785#discussion_r235038971
const PENALTY_FACTOR: f64 = 1.125;

#[derive(Clone, Debug, serde::Serialize, serde::Deserialize)]
pub struct AngstromValidator {
    peer_id:      PeerId,
    voting_power: u64,
    priority:     f64
}

impl AngstromValidator {
    pub fn new(name: PeerId, voting_power: u64) -> Self {
        AngstromValidator { peer_id: name, voting_power, priority: 0.0 }
    }
}

#[derive(serde::Serialize, serde::Deserialize)]
pub struct WeightedRoundRobin {
    validators:                HashSet<AngstromValidator>,
    new_joiner_penalty_factor: f64,
    block_number:              BlockNumber,
    last_proposer:             Option<PeerId>
}

impl WeightedRoundRobin {
    pub fn new(validators: Vec<AngstromValidator>, block_number: BlockNumber) -> Self {
        let file_path = format!("{}/state.json", ROUND_ROBIN_CACHE);
        if let Ok(mut file) = File::open(file_path) {
            let mut contents = String::new();
            if file.read_to_string(&mut contents).is_ok() {
                if let Ok(state) = serde_json::from_str(&contents) {
                    return state;
                }
            }
        }
        WeightedRoundRobin {
            validators: HashSet::from_iter(validators),
            new_joiner_penalty_factor: PENALTY_FACTOR,
            block_number,
            last_proposer: None
        }
    }

    fn proposer_selection(&mut self) -> PeerId {
        let total_voting_power: u64 = self.validators.iter().map(|v| v.voting_power).sum();

        let mut updated_validators = HashSet::new();
        for mut validator in self.validators.drain() {
            validator.priority += validator.voting_power as f64;
            updated_validators.insert(validator);
        }
        self.validators = updated_validators;

        let mut proposer = self
            .validators
            .iter()
            .max_by(Self::priority)
            .unwrap()
            .clone();
        proposer.priority -= total_voting_power as f64;
        let proposer_name = proposer.peer_id;
<<<<<<< HEAD
=======

>>>>>>> 30a16f03
        self.validators.replace(proposer);

        proposer_name
    }

    fn priority(a: &&AngstromValidator, b: &&AngstromValidator) -> Ordering {
        a.priority
            .partial_cmp(&b.priority)
            .unwrap_or(Ordering::Equal)
    }

    fn center_priorities(&mut self) {
        let avg_priority: f64 =
            self.validators.iter().map(|v| v.priority).sum::<f64>() / self.validators.len() as f64;
        let mut updated_validators = HashSet::new();
        for mut validator in self.validators.drain() {
            validator.priority -= avg_priority;
            updated_validators.insert(validator);
        }
        self.validators = updated_validators;
    }

    fn scale_priorities(&mut self) {
        let max_priority = self
            .validators
            .iter()
            .map(|v| v.priority)
            .fold(f64::NEG_INFINITY, f64::max);
        let min_priority = self
            .validators
            .iter()
            .map(|v| v.priority)
            .fold(f64::INFINITY, f64::min);
        let total_voting_power: u64 = self.validators.iter().map(|v| v.voting_power).sum();
        let diff = max_priority - min_priority;
        let threshold = 2.0 * total_voting_power as f64;

        if diff > threshold {
            let scale = diff / threshold;
            let mut updated_validators = HashSet::new();
            for mut validator in self.validators.drain() {
                validator.priority /= scale;
                updated_validators.insert(validator);
            }
            self.validators = updated_validators;
        }
    }

    pub fn last_proposer(&self) -> Option<PeerId> {
        self.last_proposer
    }

    pub fn choose_proposer(&mut self, block_number: BlockNumber) -> Option<PeerId> {
        // 1. this is not ideal, since on multi-block reorgs the same proposer will be
        //    chosen for the length of the reorg
        // 2. reverting the block number (self.block_number = block_number) is also not
        //    ideal, since nodes who were offline
        // will not have seen the reorg, thus would not have executed the extra rounds
        // after this if statement
        if block_number <= self.block_number {
            return self.last_proposer;
        }

        let rounds_to_catchup = (block_number - self.block_number) as usize;
        let mut leader = None;
        for _ in 0..rounds_to_catchup {
            self.center_priorities();
            self.scale_priorities();
            leader = Some(self.proposer_selection());
            self.last_proposer = leader
        }
        self.block_number = block_number;
        leader
    }

    fn remove_validator(&mut self, peer_id: &PeerId) {
        let validator = AngstromValidator::new(*peer_id, 0);
        self.validators.remove(&validator);
    }

    fn add_validator(&mut self, peer_id: PeerId, voting_power: u64) {
        let mut new_validator = AngstromValidator::new(peer_id, voting_power);
        let total_voting_power: u64 = self.validators.iter().map(|v| v.voting_power).sum();
        new_validator.priority -= self.new_joiner_penalty_factor * total_voting_power as f64;
        self.validators.insert(new_validator);
    }

    pub fn save_state(&self) -> io::Result<()> {
        let file_path = format!("{}/state.json", ROUND_ROBIN_CACHE);
        let serialized = serde_json::to_string(self).unwrap();
        let mut file = File::create(file_path)?;
        file.write_all(serialized.as_bytes())?;
        Ok(())
    }
}

impl Drop for WeightedRoundRobin {
    fn drop(&mut self) {
        self.save_state().unwrap();
    }
}

impl PartialEq for AngstromValidator {
    fn eq(&self, other: &Self) -> bool {
        self.peer_id == other.peer_id
    }
}

impl Eq for AngstromValidator {}

impl std::hash::Hash for AngstromValidator {
    fn hash<H: std::hash::Hasher>(&self, state: &mut H) {
        self.peer_id.hash(state);
    }
}

#[cfg(test)]
mod tests {
    use std::collections::HashMap;

    use super::*;

    fn cleanup(vm: WeightedRoundRobin) {
        drop(vm);
        std::fs::remove_file(format!("{}/state.json", ROUND_ROBIN_CACHE)).unwrap_or(());
    }

    #[test]
    fn test_round_robin_simulation() {
        let peers = HashMap::from([
            ("Alice".to_string(), PeerId::random()),
            ("Bob".to_string(), PeerId::random()),
            ("Charlie".to_string(), PeerId::random())
        ]);
        let validators = vec![
            AngstromValidator::new(peers["Alice"], 100),
            AngstromValidator::new(peers["Bob"], 200),
            AngstromValidator::new(peers["Charlie"], 300),
        ];
        let mut algo = WeightedRoundRobin::new(validators, BlockNumber::default());

        fn simulate_rounds(algo: &mut WeightedRoundRobin, rounds: usize) -> HashMap<PeerId, usize> {
            let mut stats = HashMap::new();
            for i in 1..=rounds {
                let proposer = algo.choose_proposer(BlockNumber::from(i as u64)).unwrap();
                *stats.entry(proposer).or_insert(0) += 1;
            }
            stats
        }

        let rounds = 1000;
        let stats = simulate_rounds(&mut algo, rounds);

        assert_eq!(stats.len(), 3);

        let total_selections: usize = stats.values().sum();
        assert_eq!(total_selections, rounds);

        let alice_ratio = *stats.get(&peers["Alice"]).unwrap() as f64 / rounds as f64;
        let bob_ratio = *stats.get(&peers["Bob"]).unwrap() as f64 / rounds as f64;
        let charlie_ratio = *stats.get(&peers["Charlie"]).unwrap() as f64 / rounds as f64;

        assert!((alice_ratio - 0.167).abs() < 0.05);
        assert!((bob_ratio - 0.333).abs() < 0.05);
        assert!((charlie_ratio - 0.5).abs() < 0.05);

        // important otherwise you'd be working with cached state
        cleanup(algo);
    }

    #[test]
    fn test_add_remove_validator() {
        let peers = HashMap::from([
            ("Alice".to_string(), PeerId::random()),
            ("Bob".to_string(), PeerId::random()),
            ("Charlie".to_string(), PeerId::random())
        ]);
        let validators = vec![
            AngstromValidator::new(peers["Alice"], 100),
            AngstromValidator::new(peers["Bob"], 200),
        ];
        let mut algo = WeightedRoundRobin::new(validators, BlockNumber::default());

        fn simulate_rounds(
            algo: &mut WeightedRoundRobin,
            rounds: usize,
            offset: usize
        ) -> HashMap<PeerId, usize> {
            let mut stats = HashMap::new();
            for i in offset..(offset + rounds) {
                let proposer = algo.choose_proposer(BlockNumber::from(i as u64)).unwrap();
                *stats.entry(proposer).or_insert(0) += 1;
            }
            stats
        }

        let rounds = 1000;
        let initial_stats = simulate_rounds(&mut algo, rounds, 1);
        assert_eq!(initial_stats.len(), 2);

        algo.add_validator(peers["Charlie"], 300);

        let after_add_stats = simulate_rounds(&mut algo, rounds, 1001);
        assert_eq!(after_add_stats.len(), 3);
        assert!(after_add_stats.contains_key(&peers["Charlie"]));

        algo.remove_validator(&peers["Bob"]);

        let after_remove_stats = simulate_rounds(&mut algo, rounds, 2001);
        assert_eq!(after_remove_stats.len(), 2);
        assert!(!after_remove_stats.contains_key(&peers["Bob"]));

        // important otherwise you'd be working with cached state
        cleanup(algo);
    }

    #[test]
    fn test_save_load_state() {
        let peers = HashMap::from([
            ("Alice".to_string(), PeerId::random()),
            ("Bob".to_string(), PeerId::random()),
            ("Charlie".to_string(), PeerId::random())
        ]);
        let validators = vec![
            AngstromValidator::new(peers["Alice"], 100),
            AngstromValidator::new(peers["Bob"], 200),
            AngstromValidator::new(peers["Charlie"], 300),
        ];
<<<<<<< HEAD
        let algo = WeightedRoundRobin::new(validators, BlockNumber::default(), None);

        algo.save_state().unwrap();

        let loaded_algo = WeightedRoundRobin::new(vec![], BlockNumber::default(), None);
=======
        let mut algo = WeightedRoundRobin::new(validators, BlockNumber::default());

        algo.save_state().unwrap();

        let mut loaded_algo = WeightedRoundRobin::new(vec![], BlockNumber::default());
>>>>>>> 30a16f03

        assert_eq!(algo.validators, loaded_algo.validators);
        assert_eq!(algo.new_joiner_penalty_factor, loaded_algo.new_joiner_penalty_factor);
        assert_eq!(algo.block_number, loaded_algo.block_number);

        // important otherwise you'd be working with cached state
        cleanup(algo);
    }
}<|MERGE_RESOLUTION|>--- conflicted
+++ resolved
@@ -71,10 +71,7 @@
             .clone();
         proposer.priority -= total_voting_power as f64;
         let proposer_name = proposer.peer_id;
-<<<<<<< HEAD
-=======
-
->>>>>>> 30a16f03
+
         self.validators.replace(proposer);
 
         proposer_name
@@ -303,19 +300,11 @@
             AngstromValidator::new(peers["Bob"], 200),
             AngstromValidator::new(peers["Charlie"], 300),
         ];
-<<<<<<< HEAD
-        let algo = WeightedRoundRobin::new(validators, BlockNumber::default(), None);
+        let mut algo = WeightedRoundRobin::new(validators, BlockNumber::default());
 
         algo.save_state().unwrap();
 
-        let loaded_algo = WeightedRoundRobin::new(vec![], BlockNumber::default(), None);
-=======
-        let mut algo = WeightedRoundRobin::new(validators, BlockNumber::default());
-
-        algo.save_state().unwrap();
-
         let mut loaded_algo = WeightedRoundRobin::new(vec![], BlockNumber::default());
->>>>>>> 30a16f03
 
         assert_eq!(algo.validators, loaded_algo.validators);
         assert_eq!(algo.new_joiner_penalty_factor, loaded_algo.new_joiner_penalty_factor);
