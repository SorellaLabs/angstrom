--- conflicted
+++ resolved
@@ -8,11 +8,7 @@
 
 use alloy_primitives::{bloom, BlockNumber};
 use angstrom_metrics::ConsensusMetricsWrapper;
-<<<<<<< HEAD
-use angstrom_network::{manager::StromConsensusEvent, StromMessage, StromNetworkHandle};
-=======
 use angstrom_network::{manager::StromConsensusEvent, Peer, StromMessage, StromNetworkHandle};
->>>>>>> 80cb0195
 use angstrom_types::{
     consensus::{Commit, PreProposal, Proposal},
     contract_payloads::angstrom::TopOfBlockOrder,
@@ -22,10 +18,7 @@
 use matching_engine::MatchingManager;
 use order_pool::{order_storage::OrderStorage, timer::async_time_fn};
 use reth_metrics::common::mpsc::UnboundedMeteredReceiver;
-<<<<<<< HEAD
-=======
 use reth_primitives::transaction::WithEncoded;
->>>>>>> 80cb0195
 use reth_provider::{CanonStateNotification, CanonStateNotifications};
 use reth_rpc_types::{beacon::relay::Validator, PeerId};
 use reth_tasks::TaskSpawner;
@@ -87,14 +80,9 @@
     ) -> Self {
         let ManagerNetworkDeps { network, canonical_block_stream, strom_consensus_event } = netdeps;
         let wrapped_broadcast_stream = BroadcastStream::new(canonical_block_stream);
-<<<<<<< HEAD
-        let leader_election = WeightedRoundRobin::new(validators, current_block_height, None);
-
-=======
         let mut leader_selection =
             WeightedRoundRobin::new(validators.clone(), current_height, None);
         let leader = leader_selection.choose_proposer(current_height).unwrap();
->>>>>>> 80cb0195
         Self {
             strom_consensus_event,
             current_height,
@@ -160,7 +148,7 @@
                 current_height=%self.current_height,
                 "ignoring event for wrong block",
             );
-            return;
+            return
         }
 
         if self.state_transition.my_id() == event.payload_source() {
@@ -170,7 +158,7 @@
                 message_type=%event.message_type(),
                 "ignoring event that we sent to node",
             );
-            return;
+            return
         }
 
         // do we want to transition first and the send a message?
