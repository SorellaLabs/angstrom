--- conflicted
+++ resolved
@@ -17,10 +17,7 @@
 use angstrom_network::{manager::StromConsensusEvent, StromMessage};
 use angstrom_types::{
     consensus::{PreProposal, Proposal},
-<<<<<<< HEAD
-=======
     contract_payloads::angstrom::AngstromBundle,
->>>>>>> 30a16f03
     orders::{OrderSet, PoolSolution},
     primitive::PeerId,
     sol_bindings::{
@@ -34,11 +31,7 @@
 use matching_engine::MatchingManager;
 use order_pool::order_storage::OrderStorage;
 use serde::{Deserialize, Serialize};
-<<<<<<< HEAD
-use tokio::time::{self};
-=======
 use tokio::time;
->>>>>>> 30a16f03
 
 use crate::{AngstromValidator, Signer};
 
