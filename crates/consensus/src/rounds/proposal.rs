--- conflicted
+++ resolved
@@ -111,13 +111,7 @@
             return false;
         };
 
-<<<<<<< HEAD
-        // if !bundle.has_book() {
-        //     return false;
-        // }
-=======
         println!("{:#?}", bundle);
->>>>>>> ab72c6e3
 
         let encoded = Angstrom::executeCall::new((bundle.pade_encode().into(),)).abi_encode();
 
