--- conflicted
+++ resolved
@@ -1,7 +1,7 @@
 use std::{
     collections::{HashMap, HashSet},
     pin::Pin,
-    sync::Arc
+    sync::Arc,
 };
 
 use alloy_primitives::Address;
@@ -11,7 +11,7 @@
     matching::{match_estimate_response::BundleEstimate, uniswap::PoolSnapshot},
     orders::PoolSolution,
     primitive::PoolId,
-    sol_bindings::{grouped_orders::OrderWithStorageData, rpc_orders::TopOfBlockOrder}
+    sol_bindings::{grouped_orders::OrderWithStorageData, rpc_orders::TopOfBlockOrder},
 };
 use futures::{Future, stream::FuturesUnordered};
 use futures_util::FutureExt;
@@ -19,9 +19,9 @@
 use tokio::{
     sync::{
         mpsc::{Receiver, Sender},
-        oneshot
+        oneshot,
     },
-    task::JoinSet
+    task::JoinSet,
 };
 use tracing::trace;
 use validation::bundle::BundleValidatorHandle;
@@ -30,12 +30,7 @@
     MatchingEngineHandle,
     book::{BookOrder, OrderBook},
     build_book,
-<<<<<<< HEAD
     strategy::{BinarySearchStrategy, MatchingStrategy, SimpleCheckpointStrategy},
-    MatchingEngineHandle
-=======
-    strategy::{MatchingStrategy, SimpleCheckpointStrategy}
->>>>>>> 0286a559
 };
 
 pub enum MatcherCommand {
@@ -43,19 +38,19 @@
         Vec<BookOrder>,
         Vec<OrderWithStorageData<TopOfBlockOrder>>,
         HashMap<PoolId, (Address, Address, PoolSnapshot, u16)>,
-        oneshot::Sender<eyre::Result<(Vec<PoolSolution>, BundleGasDetails)>>
+        oneshot::Sender<eyre::Result<(Vec<PoolSolution>, BundleGasDetails)>>,
     ),
     EstimateGasPerPool {
-        limit:    Vec<BookOrder>,
-        searcher: Vec<OrderWithStorageData<TopOfBlockOrder>>,
-        pools:    HashMap<PoolId, (Address, Address, PoolSnapshot, u16)>,
-        tx:       oneshot::Sender<eyre::Result<BundleEstimate>>
-    }
+        limit: Vec<BookOrder>,
+        searcher: Vec<OrderWithStorageData<TopOfBlockOrder>>,
+        pools: HashMap<PoolId, (Address, Address, PoolSnapshot, u16)>,
+        tx: oneshot::Sender<eyre::Result<BundleEstimate>>,
+    },
 }
 
 #[derive(Debug, Clone)]
 pub struct MatcherHandle {
-    pub sender: Sender<MatcherCommand>
+    pub sender: Sender<MatcherCommand>,
 }
 
 impl MatcherHandle {
@@ -74,7 +69,7 @@
         &self,
         limit: Vec<BookOrder>,
         searcher: Vec<OrderWithStorageData<TopOfBlockOrder>>,
-        pools: HashMap<PoolId, (Address, Address, PoolSnapshot, u16)>
+        pools: HashMap<PoolId, (Address, Address, PoolSnapshot, u16)>,
     ) -> futures_util::future::BoxFuture<eyre::Result<(Vec<PoolSolution>, BundleGasDetails)>> {
         Box::pin(async move {
             let (tx, rx) = oneshot::channel();
@@ -85,17 +80,17 @@
 }
 
 pub struct MatchingManager<TP: TaskSpawner, V> {
-    _futures:          FuturesUnordered<Pin<Box<dyn Future<Output = ()> + Sync + Send + 'static>>>,
+    _futures: FuturesUnordered<Pin<Box<dyn Future<Output = ()> + Sync + Send + 'static>>>,
     validation_handle: V,
-    _tp:               Arc<TP>
+    _tp: Arc<TP>,
 }
 
 impl<TP: TaskSpawner + 'static, V: BundleValidatorHandle> MatchingManager<TP, V> {
     pub fn new(tp: TP, validation: V) -> Self {
         Self {
-            _futures:          FuturesUnordered::default(),
+            _futures: FuturesUnordered::default(),
             validation_handle: validation,
-            _tp:               tp.into()
+            _tp: tp.into(),
         }
     }
 
@@ -122,7 +117,7 @@
 
     pub fn build_non_proposal_books(
         limit: Vec<BookOrder>,
-        pool_snapshots: &HashMap<PoolId, (Address, Address, PoolSnapshot, u16)>
+        pool_snapshots: &HashMap<PoolId, (Address, Address, PoolSnapshot, u16)>,
     ) -> Vec<OrderBook> {
         let book_sources = Self::orders_sorted_by_pool_id(limit);
 
@@ -137,7 +132,7 @@
 
     pub fn build_books(
         preproposals: &[PreProposal],
-        pool_snapshots: &HashMap<PoolId, (Address, Address, PoolSnapshot, u16)>
+        pool_snapshots: &HashMap<PoolId, (Address, Address, PoolSnapshot, u16)>,
     ) -> Vec<OrderBook> {
         // Pull all the orders out of all the preproposals and build OrderPools out of
         // them.  This is ugly and inefficient right now
@@ -156,7 +151,7 @@
         &self,
         limit: Vec<BookOrder>,
         searcher: Vec<OrderWithStorageData<TopOfBlockOrder>>,
-        pool_snapshots: HashMap<PoolId, (Address, Address, PoolSnapshot, u16)>
+        pool_snapshots: HashMap<PoolId, (Address, Address, PoolSnapshot, u16)>,
     ) -> eyre::Result<(Vec<PoolSolution>, BundleGasDetails)> {
         tracing::info!("starting to build proposal");
         // Pull all the orders out of all the preproposals and build OrderPools out of
@@ -212,7 +207,7 @@
         &self,
         limit: Vec<BookOrder>,
         searcher: Vec<OrderWithStorageData<TopOfBlockOrder>>,
-        pool_snapshots: HashMap<PoolId, (Address, Address, PoolSnapshot, u16)>
+        pool_snapshots: HashMap<PoolId, (Address, Address, PoolSnapshot, u16)>,
     ) -> eyre::Result<BundleEstimate> {
         let books = Self::build_non_proposal_books(limit.clone(), &pool_snapshots);
 
@@ -253,7 +248,7 @@
 pub async fn manager_thread<TP: TaskSpawner + 'static, V: BundleValidatorHandle>(
     mut input: Receiver<MatcherCommand>,
     tp: Arc<TP>,
-    validation_handle: V
+    validation_handle: V,
 ) {
     let manager =
         MatchingManager { _futures: FuturesUnordered::default(), _tp: tp, validation_handle };
