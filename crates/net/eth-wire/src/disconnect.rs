--- conflicted
+++ resolved
@@ -23,42 +23,38 @@
     #[default]
     DisconnectRequested = 0x00,
     /// TCP related error
-    TcpSubsystemError   = 0x01,
+    TcpSubsystemError = 0x01,
     /// Breach of protocol at the transport or p2p level
-    ProtocolBreach      = 0x02,
+    ProtocolBreach = 0x02,
     /// Node has no matching protocols.
-    UselessPeer         = 0x03,
+    UselessPeer = 0x03,
     /// Either the remote or local node has too many peers.
-    TooManyPeers        = 0x04,
+    TooManyPeers = 0x04,
     /// Already connected to the peer.
-    AlreadyConnected    = 0x05,
+    AlreadyConnected = 0x05,
     /// `p2p` protocol version is incompatible
     IncompatibleP2PProtocolVersion = 0x06,
     /// Received a null node identity.
-    NullNodeIdentity    = 0x07,
+    NullNodeIdentity = 0x07,
     /// Reason when the client is shutting down.
-    ClientQuitting      = 0x08,
+    ClientQuitting = 0x08,
     /// When the received handshake's identify is different from what is
     /// expected.
     UnexpectedHandshakeIdentity = 0x09,
     /// The node is connected to itself
-    ConnectedToSelf     = 0x0a,
+    ConnectedToSelf = 0x0a,
     /// Peer or local node did not respond to a ping in time.
-    PingTimeout         = 0x0b,
+    PingTimeout = 0x0b,
     /// Peer or local node violated a subprotocol-specific rule.
     SubprotocolSpecific = 0x10,
     /// Unable to decode signature
     UnreadableSignature = 0x11,
     /// Unable to recover signer
-    NoRecoveredSigner   = 0x12,
+    NoRecoveredSigner = 0x12,
     /// Signer not staked
-<<<<<<< HEAD
-    SignerNotStaked     = 0x13
-=======
     SignerNotStaked = 0x13,
     /// Peer no longer staked
     StakerRemoved = 0x14,
->>>>>>> ed953976
 }
 
 impl Display for DisconnectReason {
@@ -87,12 +83,8 @@
             DisconnectReason::NoRecoveredSigner => {
                 "Unable to recover peer's address from signature"
             }
-<<<<<<< HEAD
-            DisconnectReason::SignerNotStaked => "Signer address not found as staked"
-=======
             DisconnectReason::SignerNotStaked => "Signer address not found as staked",
             DisconnectReason::StakerRemoved => "This peer is no longer staked",
->>>>>>> ed953976
         };
 
         write!(f, "{message}")
@@ -124,7 +116,7 @@
             0x0a => Ok(DisconnectReason::ConnectedToSelf),
             0x0b => Ok(DisconnectReason::PingTimeout),
             0x10 => Ok(DisconnectReason::SubprotocolSpecific),
-            _ => Err(UnknownDisconnectReason(value))
+            _ => Err(UnknownDisconnectReason(value)),
         }
     }
 }
@@ -148,9 +140,9 @@
 impl Decodable for DisconnectReason {
     fn decode(buf: &mut &[u8]) -> Result<Self, DecodeError> {
         if buf.is_empty() {
-            return Err(DecodeError::InputTooShort)
+            return Err(DecodeError::InputTooShort);
         } else if buf.len() > 2 {
-            return Err(DecodeError::Overflow)
+            return Err(DecodeError::Overflow);
         }
 
         if buf.len() > 1 {
@@ -158,7 +150,7 @@
             // buffer so buf[0] is the first (and only) element of the list.
             let header = Header::decode(buf)?;
             if !header.list {
-                return Err(DecodeError::UnexpectedString)
+                return Err(DecodeError::UnexpectedString);
             }
         }
 
@@ -184,7 +176,7 @@
     /// carry the additional disconnect metadata.
     async fn disconnect(
         &mut self,
-        reason: DisconnectReason
+        reason: DisconnectReason,
     ) -> Result<(), <Self as Sink<T>>::Error>;
 }
 
@@ -193,11 +185,11 @@
 impl<T, I, U> CanDisconnect<I> for Framed<T, U>
 where
     T: AsyncWrite + Unpin + Send,
-    U: Encoder<I> + Send
+    U: Encoder<I> + Send,
 {
     async fn disconnect(
         &mut self,
-        _reason: DisconnectReason
+        _reason: DisconnectReason,
     ) -> Result<(), <Self as Sink<I>>::Error> {
         self.close().await
     }
@@ -206,7 +198,7 @@
 #[async_trait::async_trait]
 impl<S> CanDisconnect<Bytes> for ECIESStream<S>
 where
-    S: AsyncWrite + Unpin + Send
+    S: AsyncWrite + Unpin + Send,
 {
     async fn disconnect(&mut self, _reason: DisconnectReason) -> Result<(), std::io::Error> {
         self.close().await
