use std::{
    collections::{HashMap, HashSet},
    time::{Duration, SystemTime, UNIX_EPOCH}
};

use alloy::primitives::{Address, B256, U256};
use angstrom_types::{
    orders::{OrderId, OrderLocation},
    primitive::{PeerId, PoolId},
    sol_bindings::{ext::grouped_orders::AllOrders, grouped_orders::OrderWithStorageData}
};
use serde_with::{DisplayFromStr, serde_as};
use validation::order::OrderValidatorHandle;

use crate::{
    order_indexer::InnerCancelOrderRequest, order_storage::OrderStorage, validator::OrderValidator
};

/// Used as a storage of order hashes to order ids of validated and pending
/// validation orders.
#[serde_as]
#[derive(Debug, Default, Clone, serde::Serialize, serde::Deserialize)]
pub struct OrderTracker {
    #[serde_as(as = "HashMap<DisplayFromStr, _>")]
    pub(super) address_to_orders:      HashMap<Address, HashSet<OrderId>>,
    /// current block_number
    /// Order hash to order id, used for order inclusion lookups
    #[serde_as(as = "HashMap<DisplayFromStr, _>")]
    pub(super) order_hash_to_order_id: HashMap<B256, OrderId>,
    /// Used to get trigger reputation side-effects on network order submission
    #[serde_as(as = "HashMap<DisplayFromStr, _>")]
    pub(super) order_hash_to_peer_id:  HashMap<B256, Vec<PeerId>>,
    /// Used to avoid unnecessary computation on order spam
    pub(super) seen_invalid_orders:    HashSet<B256>,
    /// Used to protect against late order propagation
    #[serde_as(as = "HashMap<DisplayFromStr, _>")]
    pub(super) cancelled_orders:       HashMap<B256, InnerCancelOrderRequest>,
    pub(super) is_validating:          HashSet<B256>
}

impl OrderTracker {
    pub fn new() -> Self {
        Self::default()
    }

    #[inline(always)]
    pub fn clear_invalid(&mut self) {
        self.seen_invalid_orders.clear()
    }

    #[inline(always)]
    pub fn is_seen_invalid(&self, order_hash: &B256) -> bool {
        self.seen_invalid_orders.contains(order_hash)
    }

    #[inline(always)]
    pub fn is_cancelled(&self, order_hash: &B256) -> bool {
        self.cancelled_orders.contains_key(order_hash)
    }

    pub fn start_validating(&mut self, order: B256) {
        let _ = self.is_validating.insert(order);
    }

    pub fn stop_validating(&mut self, order: &B256) {
        let _ = self.is_validating.remove(order);
    }

    pub fn is_validating(&self, order: &B256) -> bool {
        self.is_validating.contains(order)
    }

    pub fn is_valid_cancel(&self, order: &B256, order_addr: Address) -> bool {
        let Some(req) = self.cancelled_orders.get(order) else { return false };
        req.from == order_addr
    }

    pub fn is_duplicate(&self, hash: &B256) -> bool {
        self.order_hash_to_order_id.contains_key(hash) || self.seen_invalid_orders.contains(hash)
    }

    pub fn handle_pool_removed(&mut self, txes: &[OrderWithStorageData<AllOrders>]) {
        for tx in txes.iter().map(|tx| &tx.order_id.hash) {
            self.order_hash_to_order_id.remove(tx);
            self.order_hash_to_peer_id.remove(tx);
            self.address_to_orders.retain(|_, set| {
                set.retain(|id| &id.hash != tx);

                !set.is_empty()
            });
        }
    }

    pub fn track_peer_id(&mut self, hash: B256, peer_id: Option<PeerId>) {
        if let Some(peer) = peer_id {
            self.order_hash_to_peer_id
                .entry(hash)
                .or_default()
                .push(peer);
        }
    }

    pub fn invalid_verification(&mut self, hash: B256) -> Vec<PeerId> {
        self.seen_invalid_orders.insert(hash);

        self.order_hash_to_peer_id.remove(&hash).unwrap_or_default()
    }

    pub fn remove_expired_orders(
        &mut self,
        block_number: u64,
        storage: &OrderStorage,
        block_time: Duration
    ) -> Vec<OrderWithStorageData<AllOrders>> {
        let time = SystemTime::now().duration_since(UNIX_EPOCH).unwrap();
        let expiry_deadline = U256::from((time + block_time).as_secs()); // grab all expired hashes

        // clear canceled order cache
        self.cancelled_orders
            .retain(|_, req| req.deadline > expiry_deadline);

        let hashes = self
            .order_hash_to_order_id
            .iter()
            .filter(|(_, v)| {
                v.deadline.map(|i| i <= expiry_deadline).unwrap_or_default()
                    || v.flash_block
                        .map(|b| b != block_number + 1)
                        .unwrap_or_default()
            })
            .map(|(k, _)| *k)
            .collect::<Vec<_>>();

        hashes
            .iter()
            // remove hash from id
            .map(|hash| self.order_hash_to_order_id.remove(hash).unwrap())
            // remove from all underlying pools
            .filter_map(|id| {
                self.address_to_orders
                    .values_mut()
                    // remove from address to orders
                    .for_each(|v| v.retain(|o| o != &id));
                match id.location {
                    OrderLocation::Searcher => storage.remove_searcher_order(&id),
                    OrderLocation::Limit => storage.remove_limit_order(&id)
                }
            })
            .collect::<Vec<_>>()
    }

    pub fn filled_orders<'a>(
        &'a mut self,
        orders: &'a [B256],
        storage: &'a OrderStorage
    ) -> impl Iterator<Item = OrderWithStorageData<AllOrders>> + 'a {
        orders
            .iter()
            .filter_map(|hash| self.order_hash_to_order_id.remove(hash))
            .filter_map(move |order_id| match order_id.location {
                OrderLocation::Limit => storage.remove_limit_order(&order_id),
                OrderLocation::Searcher => storage.remove_searcher_order(&order_id)
            })
    }

    pub fn park_orders(&mut self, txes: &[B256], storage: &OrderStorage) {
        let order_info = txes
            .iter()
            .filter_map(|tx_hash| self.order_hash_to_order_id.get(tx_hash))
            .collect::<Vec<_>>();
        storage.park_orders(order_info);
    }

    pub fn new_valid_order(&mut self, hash: &B256, user: Address, id: OrderId) {
        self.order_hash_to_peer_id.remove(hash);
        self.order_hash_to_order_id.insert(*hash, id);
        // nonce overlap is checked during validation so its ok we
        // don't check for duplicates
        self.address_to_orders.entry(user).or_default().insert(id);
    }

    fn cancel_with_next_block_deadline(
        &mut self,
        from: Address,
        order_hash: &B256,
        max_delay_propagation: u64,
        block_time: Duration
    ) {
        let deadline = SystemTime::now()
            .duration_since(UNIX_EPOCH)
            .unwrap()
            .as_secs()
            + max_delay_propagation * block_time.as_secs();
        self.insert_cancel_with_deadline(from, order_hash, Some(U256::from(deadline)));
    }

    pub(crate) fn insert_cancel_with_deadline(
        &mut self,
        from: Address,
        order_hash: &B256,
        deadline: Option<U256>
    ) {
        let valid_until = deadline.map_or_else(
            || {
                // if no deadline is provided the cancellation request is valid until block
                // transition
                U256::from(
                    SystemTime::now()
                        .duration_since(UNIX_EPOCH)
                        .unwrap()
                        .as_secs()
                        - ETH_BLOCK_TIME.as_secs()
                        - 1
                )
            },
            |deadline| deadline
        );
        self.cancelled_orders
            .insert(*order_hash, InnerCancelOrderRequest { from, deadline: valid_until });
    }

    pub fn cancel_order(
        &mut self,
        from: Address,
        hash: B256,
        storage: &OrderStorage,
        max_delay_propagation: u64,
        block_time: Duration
    ) -> Option<(bool, PoolId)> {
        let (canceled, pool_id, is_tob) = self
            .order_hash_to_order_id
            .remove(&hash)
<<<<<<< HEAD
            .and_then(|v| storage.cancel_order(&v))
            .map(|order| {
                self.order_hash_to_order_id.remove(&order.order_hash());
                self.order_hash_to_peer_id.remove(&order.order_hash());
                self.insert_cancel_with_deadline(order.from(), &hash, order.deadline());

                (order.is_tob(), order.pool_id)
            })
            .or_else(|| {
                // in the case we haven't index the order yet, we are going to add it
                // in the cancel to register
                self.cancel_with_next_block_deadline(
                    from,
                    &hash,
                    max_delay_propagation,
                    block_time
                );

                None
=======
            .map(|v| {
                (storage.cancel_order(&v), v.pool_id, matches!(v.location, OrderLocation::Searcher))
>>>>>>> 8d5ce6fa
            })
            .unwrap_or_default();

        if !canceled {
            // When we purge our cancelled orders, this will update with actual deadline.
            self.cancel_with_next_block_deadline(from, &hash);
            None
        } else {
            Some((is_tob, pool_id))
        }
    }

    pub fn pending_orders_for_address<F>(
        &self,
        address: Address,
        storage: &OrderStorage,
        f: F
    ) -> Vec<OrderWithStorageData<AllOrders>>
    where
        F: Fn(&OrderId, &OrderStorage) -> Option<OrderWithStorageData<AllOrders>>
    {
        self.address_to_orders
            .get(&address)
            .map(|order_ids| {
                order_ids
                    .iter()
                    .filter_map(|order_id| f(order_id, storage))
                    .collect()
            })
            .unwrap_or_default()
    }

    pub fn eoa_state_changes<F, V>(
        &mut self,
        eoas: &[Address],
        indexer: &OrderStorage,
        validator: &mut OrderValidator<V>,
        f: F
    ) where
        F: Fn(&OrderId, &OrderStorage, &mut OrderValidator<V>),
        V: OrderValidatorHandle<Order = AllOrders>
    {
        eoas.iter()
            .filter_map(|eoa| self.address_to_orders.remove(eoa))
            .flatten()
            .for_each(|id| f(&id, indexer, validator));
    }
}<|MERGE_RESOLUTION|>--- conflicted
+++ resolved
@@ -3,7 +3,10 @@
     time::{Duration, SystemTime, UNIX_EPOCH}
 };
 
-use alloy::primitives::{Address, B256, U256};
+use alloy::{
+    primitives::{Address, B256, U256},
+    signers::k256::elliptic_curve::rand_core::block
+};
 use angstrom_types::{
     orders::{OrderId, OrderLocation},
     primitive::{PeerId, PoolId},
@@ -191,14 +194,15 @@
             .unwrap()
             .as_secs()
             + max_delay_propagation * block_time.as_secs();
-        self.insert_cancel_with_deadline(from, order_hash, Some(U256::from(deadline)));
+        self.insert_cancel_with_deadline(from, order_hash, Some(U256::from(deadline)), block_time);
     }
 
     pub(crate) fn insert_cancel_with_deadline(
         &mut self,
         from: Address,
         order_hash: &B256,
-        deadline: Option<U256>
+        deadline: Option<U256>,
+        block_time: Duration
     ) {
         let valid_until = deadline.map_or_else(
             || {
@@ -209,7 +213,7 @@
                         .duration_since(UNIX_EPOCH)
                         .unwrap()
                         .as_secs()
-                        - ETH_BLOCK_TIME.as_secs()
+                        - block_time.as_secs()
                         - 1
                 )
             },
@@ -230,36 +234,14 @@
         let (canceled, pool_id, is_tob) = self
             .order_hash_to_order_id
             .remove(&hash)
-<<<<<<< HEAD
-            .and_then(|v| storage.cancel_order(&v))
-            .map(|order| {
-                self.order_hash_to_order_id.remove(&order.order_hash());
-                self.order_hash_to_peer_id.remove(&order.order_hash());
-                self.insert_cancel_with_deadline(order.from(), &hash, order.deadline());
-
-                (order.is_tob(), order.pool_id)
-            })
-            .or_else(|| {
-                // in the case we haven't index the order yet, we are going to add it
-                // in the cancel to register
-                self.cancel_with_next_block_deadline(
-                    from,
-                    &hash,
-                    max_delay_propagation,
-                    block_time
-                );
-
-                None
-=======
             .map(|v| {
                 (storage.cancel_order(&v), v.pool_id, matches!(v.location, OrderLocation::Searcher))
->>>>>>> 8d5ce6fa
             })
             .unwrap_or_default();
 
         if !canceled {
             // When we purge our cancelled orders, this will update with actual deadline.
-            self.cancel_with_next_block_deadline(from, &hash);
+            self.cancel_with_next_block_deadline(from, &hash, max_delay_propagation, block_time);
             None
         } else {
             Some((is_tob, pool_id))
