use syn::{parse_macro_input, DeriveInput};
<<<<<<< HEAD

mod decode;
mod encode;
=======
>>>>>>> 1a22a51a

mod decode;
mod encode;

#[proc_macro_derive(PadeEncode, attributes(pade_width, pade_ignore))]
pub fn pade_encode_fn(raw: proc_macro::TokenStream) -> proc_macro::TokenStream {
    let input = parse_macro_input!(raw as DeriveInput);
    encode::build_encode(input)
}

<<<<<<< HEAD
#[proc_macro_derive(PadeDecode, attributes(pade_width))]
=======
#[proc_macro_derive(PadeDecode, attributes(pade_width, pade_ignore))]
>>>>>>> 1a22a51a
pub fn pade_decode_fn(raw: proc_macro::TokenStream) -> proc_macro::TokenStream {
    let input = parse_macro_input!(raw as DeriveInput);
    decode::build_decode(input)
}<|MERGE_RESOLUTION|>--- conflicted
+++ resolved
@@ -1,10 +1,4 @@
 use syn::{parse_macro_input, DeriveInput};
-<<<<<<< HEAD
-
-mod decode;
-mod encode;
-=======
->>>>>>> 1a22a51a
 
 mod decode;
 mod encode;
@@ -15,11 +9,7 @@
     encode::build_encode(input)
 }
 
-<<<<<<< HEAD
-#[proc_macro_derive(PadeDecode, attributes(pade_width))]
-=======
 #[proc_macro_derive(PadeDecode, attributes(pade_width, pade_ignore))]
->>>>>>> 1a22a51a
 pub fn pade_decode_fn(raw: proc_macro::TokenStream) -> proc_macro::TokenStream {
     let input = parse_macro_input!(raw as DeriveInput);
     decode::build_decode(input)
