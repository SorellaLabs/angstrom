[package]
name = "pade"
version.workspace = true
edition.workspace = true
rust-version.workspace = true
license.workspace = true
homepage.workspace = true
repository.workspace = true
exclude.workspace = true

[dependencies]
bitvec = "1.0.1"
<<<<<<< HEAD
alloy.workspace = true
pade-macro.workspace = true
=======
bytes = "1.7.2"
alloy.workspace = true
>>>>>>> 0ebe5d7d
<|MERGE_RESOLUTION|>--- conflicted
+++ resolved
@@ -10,10 +10,6 @@
 
 [dependencies]
 bitvec = "1.0.1"
-<<<<<<< HEAD
-alloy.workspace = true
 pade-macro.workspace = true
-=======
 bytes = "1.7.2"
-alloy.workspace = true
->>>>>>> 0ebe5d7d
+alloy.workspace = true