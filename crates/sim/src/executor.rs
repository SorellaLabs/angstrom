--- conflicted
+++ resolved
@@ -1,34 +1,10 @@
-<<<<<<< HEAD
-use futures_util::{Future, pin_mut};
+use futures_util::{pin_mut, Future};
 use tokio::{runtime::Runtime, task::JoinHandle};
-=======
-use std::{
-    future::Future,
-    pin::Pin,
-    task::{Context, Poll}
-};
-
-use futures_util::{
-    future::{FusedFuture, Shared},
-    pin_mut, FutureExt
-};
-use tokio::{
-    runtime::Handle,
-    sync::{mpsc::UnboundedReceiver, oneshot},
-    task::JoinHandle
-};
->>>>>>> 81babba8
 
 /// executes tasks on the runtime
 /// used for a thread pool for the simulator
 pub(crate) struct ThreadPool {
-<<<<<<< HEAD
     pub runtime: Runtime,
-=======
-    //TODO: why are we having the handle which is a ref
-    // why don't we just take the runtime to avoid the clone at the start?
-    pub handle: Handle
->>>>>>> 81babba8
 }
 
 impl ThreadPool {
@@ -37,22 +13,13 @@
             .enable_all()
             .build()
             .unwrap();
-<<<<<<< HEAD
-        Self {runtime}
-=======
-        //let (signal, shutdown ) = signal();
-
-        // TODO: see above
-        Self { handle: runtime.handle().clone() }
-
-        //Self { handle: runtime.handle().clone(), shutdown, signal }
->>>>>>> 81babba8
+        Self { runtime }
     }
 
     /// Spawns a regular task depending on the given [TaskKind]
     pub fn spawn_task_as<F>(&self, fut: F, task_kind: TaskKind) -> JoinHandle<()>
     where
-        F: Future<Output = ()> + Send + Sync + 'static
+        F: Future<Output = ()> + Send + Sync + 'static,
     {
         let task = async move {
             pin_mut!(fut);
@@ -65,18 +32,12 @@
     /// Spawns a future on the tokio runtime depending on the [TaskKind]
     fn spawn_on_rt<F>(&self, fut: F, task_kind: TaskKind) -> JoinHandle<()>
     where
-        F: Future<Output = ()> + Send + 'static
+        F: Future<Output = ()> + Send + 'static,
     {
         let handle = self.runtime.handle().clone();
         match task_kind {
             TaskKind::Default => handle.spawn(fut),
-<<<<<<< HEAD
-            TaskKind::Blocking => {
-                self.runtime.spawn_blocking(move || handle.block_on(fut))
-            }
-=======
-            TaskKind::Blocking => handle.clone().spawn_blocking(move || handle.block_on(fut))
->>>>>>> 81babba8
+            TaskKind::Blocking => self.runtime.spawn_blocking(move || handle.block_on(fut)),
         }
     }
 }
@@ -84,7 +45,7 @@
 /// specifies a blocking or non blocking task
 pub(crate) enum TaskKind {
     Default,
-    Blocking
+    Blocking,
 }
 
 // finish shutdown mechanism
