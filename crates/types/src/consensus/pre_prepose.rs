<<<<<<< HEAD
use std::collections::{HashMap, HashSet};

// use bincode::{config::standard, encode_to_vec, Decode, Encode};
use alloy::primitives::keccak256;
=======
use alloy::primitives::{keccak256, BlockNumber};
>>>>>>> 80cb0195
use bytes::Bytes;
use reth_network_peers::PeerId;
use secp256k1::SecretKey;
use serde::{Deserialize, Serialize};
use std::hash::{Hash, Hasher};

use crate::{
    orders::OrderSet,
    primitive::{PoolId, Signature},
    sol_bindings::{
        grouped_orders::{GroupedVanillaOrder, OrderWithStorageData},
        rpc_orders::TopOfBlockOrder
    }
};

#[derive(Debug, Clone, Hash, PartialEq, Eq, Default, Serialize, Deserialize)]
pub struct PreProposal {
    pub block_height: BlockNumber,
    pub source:       PeerId,
    // TODO: this really should be HashMap<PoolId, GroupedVanillaOrder>
    pub limit:        Vec<OrderWithStorageData<GroupedVanillaOrder>>,
    // TODO: this really should be another type with HashMap<PoolId, {order, tob_reward}>
    pub searcher:     Vec<OrderWithStorageData<TopOfBlockOrder>>,
    // if the below changes from a BLS to EcDSA,
    // i.e. deterministic to non-deterministic signature, the Hash, PartialEq, Eq should be updated
    /// The signature is over the ethereum height as well as the limit and
    /// searcher sets
    pub signature:    Signature
}

impl PreProposal {
    fn sign_payload(sk: &SecretKey, payload: Vec<u8>) -> Signature {
        let hash = keccak256(payload);
        let sig = reth_primitives::sign_message(sk.secret_bytes().into(), hash).unwrap();
        Signature(sig)
    }

    pub fn generate_pre_proposal(
        ethereum_height: BlockNumber,
        source: PeerId,
        limit: Vec<OrderWithStorageData<GroupedVanillaOrder>>,
        searcher: Vec<OrderWithStorageData<TopOfBlockOrder>>,
        sk: &SecretKey
    ) -> Self {
        let payload = Self::serialize_payload(&ethereum_height, &limit, &searcher);
        let signature = Self::sign_payload(sk, payload);

        Self { limit, source, searcher, block_height: ethereum_height, signature }
    }

    pub fn new(
        ethereum_height: u64,
        sk: &SecretKey,
        source: PeerId,
        orders: OrderSet<GroupedVanillaOrder, TopOfBlockOrder>
    ) -> Self {
        let OrderSet { limit, searcher } = orders;
        Self::generate_pre_proposal(ethereum_height, source, limit, searcher, sk)
    }

    pub fn is_valid(&self) -> bool {
        let hash = keccak256(self.payload());
        let Ok(source) = self.signature.recover_signer_full_public_key(hash) else {
            return false;
        };
        source == self.source
    }

    fn serialize_payload(
        block_height: &BlockNumber,
        limit: &Vec<OrderWithStorageData<GroupedVanillaOrder>>,
        searcher: &Vec<OrderWithStorageData<TopOfBlockOrder>>
    ) -> Vec<u8> {
        let mut buf = Vec::new();
        buf.extend(bincode::serialize(block_height).unwrap());
        buf.extend(bincode::serialize(limit).unwrap());
        buf.extend(bincode::serialize(searcher).unwrap());
        buf
    }

    fn payload(&self) -> Bytes {
        Bytes::from(Self::serialize_payload(&self.block_height, &self.limit, &self.searcher))
    }

    pub fn orders_by_pool_id(
        preproposals: &[PreProposal]
    ) -> HashMap<PoolId, HashSet<OrderWithStorageData<GroupedVanillaOrder>>> {
        preproposals
            .iter()
            .flat_map(|p| p.limit.iter())
            .cloned()
            .fold(HashMap::new(), |mut acc, order| {
                acc.entry(order.pool_id).or_default().insert(order);
                acc
            })
    }
}

#[cfg(test)]
mod tests {
    use alloy::primitives::FixedBytes;
    use rand::thread_rng;
    use reth_network_peers::pk2id;
    use secp256k1::Secp256k1;

    use super::{PreProposal, SecretKey};

    #[test]
    fn can_be_constructed() {
        let ethereum_height = 100;
        let limit = vec![];
        let searcher = vec![];
        let source = FixedBytes::<64>::default();
        let sk = SecretKey::new(&mut rand::thread_rng());
        PreProposal::generate_pre_proposal(ethereum_height, source, limit, searcher, &sk);
    }

    #[test]
    fn can_validate_self() {
        let ethereum_height = 100;
        let limit = vec![];
        let searcher = vec![];
        // Generate crypto stuff
        let mut rng = thread_rng();
        let sk = SecretKey::new(&mut rng);
        let secp = Secp256k1::new();
        let pk = sk.public_key(&secp);
        // Grab the source ID from the secret/public keypair
        let source = pk2id(&pk);
        let preproposal =
            PreProposal::generate_pre_proposal(ethereum_height, source, limit, searcher, &sk);

        assert!(preproposal.is_valid(), "Unable to validate self");
    }
}<|MERGE_RESOLUTION|>--- conflicted
+++ resolved
@@ -1,16 +1,13 @@
-<<<<<<< HEAD
-use std::collections::{HashMap, HashSet};
+use std::{
+    collections::{HashMap, HashSet},
+    hash::Hash
+};
 
-// use bincode::{config::standard, encode_to_vec, Decode, Encode};
-use alloy::primitives::keccak256;
-=======
 use alloy::primitives::{keccak256, BlockNumber};
->>>>>>> 80cb0195
 use bytes::Bytes;
 use reth_network_peers::PeerId;
 use secp256k1::SecretKey;
 use serde::{Deserialize, Serialize};
-use std::hash::{Hash, Hasher};
 
 use crate::{
     orders::OrderSet,
