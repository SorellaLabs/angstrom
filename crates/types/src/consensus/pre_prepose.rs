--- conflicted
+++ resolved
@@ -1,7 +1,3 @@
-<<<<<<< HEAD
-// use bincode::{config::standard, encode_to_vec, Decode, Encode};
-=======
->>>>>>> 1b39882a
 use std::{
     collections::{HashMap, HashSet},
     hash::{Hash, Hasher}
@@ -14,11 +10,7 @@
 
 use crate::{
     orders::OrderSet,
-<<<<<<< HEAD
-    primitive::{PoolId, Signature},
-=======
     primitive::{PeerId, PoolId, Signature},
->>>>>>> 1b39882a
     sol_bindings::{
         grouped_orders::{GroupedVanillaOrder, OrderWithStorageData},
         rpc_orders::TopOfBlockOrder
