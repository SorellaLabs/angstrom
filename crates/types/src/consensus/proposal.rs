--- conflicted
+++ resolved
@@ -1,5 +1,4 @@
 use alloy_rlp::Encodable;
-use alloy_rlp_derive::{RlpDecodable, RlpEncodable};
 use bincode::{Decode, Encode};
 use blsful::{Bls12381G1Impl, PublicKey, SecretKey, SignatureSchemes};
 use bytes::{Bytes, BytesMut};
@@ -12,16 +11,11 @@
     primitive::{BLSSignature, BLSValidatorID}
 };
 
-<<<<<<< HEAD
-#[derive(
-    Debug, Clone, Serialize, Default, Deserialize, PartialEq, Eq, RlpEncodable, RlpDecodable,
-)]
-=======
 #[derive(Debug, Clone, Serialize, Deserialize, PartialEq, Eq, Encode, Decode)]
->>>>>>> 528dfa95
 pub struct Proposal {
     // Might not be necessary as this is encoded in all the proposals anyways
     pub ethereum_height: u64,
+    #[bincode(with_serde)]
     pub source:          PeerId,
     pub preproposals:    Vec<PreProposal>,
     pub solutions:       Vec<PoolSolution>,
