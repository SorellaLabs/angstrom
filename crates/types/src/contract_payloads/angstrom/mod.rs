--- conflicted
+++ resolved
@@ -88,25 +88,6 @@
                 (true, false) => {
                     price.inverse_quantity(order.order_quantities.fetch_max_amount(), true)
                         + order.extra_fee_asset0
-<<<<<<< HEAD
-                }
-            } else {
-                // one for zero and exact in
-                if order.exact_in {
-                    order.order_quantities.fetch_max_amount()
-                } else {
-                    // one for zero and specified amount in zero
-                    // zero for 1 and exact out
-                    let price = Ray::from(self.pairs[order.pair_index as usize].price_1over0);
-
-                    // if bid, then we need to inv price
-                    let total_conversion_needed =
-                        order.order_quantities.fetch_max_amount() + order.extra_fee_asset0;
-                    let q = price.quantity(total_conversion_needed, true);
-                    tracing::info!(?price, ?q, "{:#?}", order.signature);
-                    q
-=======
->>>>>>> 6b8c4784
                 }
                 // One for zero, exact in -> quantity on the order (t1) and fee is taken from the
                 // ouptut
@@ -537,14 +518,8 @@
                 // Make sure the input for our swap is precisely what's used in the swap portion
                 let (input, output) = outcome
                     .as_ref()
-<<<<<<< HEAD
-                    .map(|o| (o.total_cost.to(), o.total_swap_output))
-                    .unwrap_or((tob.quantity_in, tob.quantity_out));
-
-=======
                     .map(|o| (o.total_cost, o.total_swap_output))
                     .unwrap_or((tob.quantity_in, tob.quantity_out));
->>>>>>> 6b8c4784
                 let (in_idx, out_idx) =
                     if tob.is_bid { (t1_idx, t0_idx) } else { (t0_idx, t1_idx) };
                 let swap = (in_idx, out_idx, input, output);
