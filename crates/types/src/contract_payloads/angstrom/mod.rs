use std::{
    collections::{HashMap, HashSet},
    hash::Hash,
    ops::Deref,
    sync::Arc
};

use alloy::{
    eips::BlockId,
    network::Network,
    primitives::{Address, B256, FixedBytes, U256, keccak256},
    providers::Provider,
    sol_types::SolValue
};
use alloy_primitives::I256;
use base64::Engine;
use dashmap::DashMap;
use itertools::Itertools;
use pade_macro::{PadeDecode, PadeEncode};
use tracing::{Level, debug, error, trace, warn};

use super::{
    Asset, CONFIG_STORE_SLOT, POOL_CONFIG_STORE_ENTRY_SIZE, Pair,
    asset::builder::{AssetBuilder, AssetBuilderStage},
    rewards::PoolUpdate
};
#[cfg(all(feature = "testnet", not(feature = "testnet-sepolia")))]
use crate::testnet::TestnetStateOverrides;
use crate::{
    consensus::{PreProposal, Proposal},
    contract_bindings::angstrom::Angstrom::PoolKey,
    contract_payloads::rewards::RewardsUpdate,
    matching::{
        Ray, SqrtPriceX96, get_quantities_at_price,
        uniswap::{Direction, PoolPriceVec, PoolSnapshot, Quantity}
    },
    orders::{OrderFillState, OrderId, OrderOutcome, PoolSolution},
    primitive::{PoolId, UniswapPoolRegistry},
    sol_bindings::{
        RawPoolOrder,
        grouped_orders::{GroupedVanillaOrder, OrderWithStorageData},
        rpc_orders::TopOfBlockOrder as RpcTopOfBlockOrder
    }
};

mod order;
mod tob;
pub use order::{OrderQuantities, StandingValidation, UserOrder};
pub use tob::*;

#[derive(Debug, PadeEncode, PadeDecode)]
pub struct AngstromBundle {
    pub assets:              Vec<Asset>,
    pub pairs:               Vec<Pair>,
    pub pool_updates:        Vec<PoolUpdate>,
    pub top_of_block_orders: Vec<TopOfBlockOrder>,
    pub user_orders:         Vec<UserOrder>
}

impl AngstromBundle {
    pub fn has_book(&self) -> bool {
        !self.user_orders.is_empty()
    }

    pub fn get_prices_per_pair(&self) -> &[Pair] {
        &self.pairs
    }

    #[cfg(all(feature = "testnet", not(feature = "testnet-sepolia")))]
    pub fn fetch_needed_overrides(&self, block_number: u64) -> TestnetStateOverrides {
        let mut approvals: HashMap<Address, HashMap<Address, u128>> = HashMap::new();
        let mut balances: HashMap<Address, HashMap<Address, u128>> = HashMap::new();

        // user orders
        self.user_orders.iter().for_each(|order| {
            let token = if order.zero_for_one {
                // token0
                self.assets[self.pairs[order.pair_index as usize].index0 as usize].addr
            } else {
                self.assets[self.pairs[order.pair_index as usize].index1 as usize].addr
            };

            // need to recover sender from signature
            let hash = order.signing_hash(&self.pairs, &self.assets, block_number);
            let address = order.signature.recover_signer(hash);

            // Grab the price because we need it most of the time
            let price = Ray::from(self.pairs[order.pair_index as usize].price_1over0);
            let qty = match (order.zero_for_one, order.exact_in) {
                // Zero for one, exact in -> quantity on the order (t0).  Extra fee is deducted from
                // this
                (true, true) => order.order_quantities.fetch_max_amount(),
                // Zero for one, exact out -> quantity needed to produce output amount (t0) + extra
                // fee (t0)
                (true, false) => {
                    price.inverse_quantity(order.order_quantities.fetch_max_amount(), true)
                        + order.extra_fee_asset0
                }
                // One for zero, exact in -> quantity on the order (t1) and fee is taken from the
                // ouptut
                (false, true) => order.order_quantities.fetch_max_amount(),
                // One for zero, exact out -> quantity needed to produce the output amount + fee
                // (t1)
                (false, false) => price.quantity(
                    order.order_quantities.fetch_max_amount() + order.extra_fee_asset0,
                    true
                )
            };

            approvals
                .entry(token)
                .or_default()
                .entry(address)
                .and_modify(|q| {
                    *q = q.saturating_add(qty);
                })
                .or_insert(qty);
            balances
                .entry(token)
                .or_default()
                .entry(address)
                .and_modify(|q| {
                    *q = q.saturating_add(qty);
                })
                .or_insert(qty);
        });

        // tob
        self.top_of_block_orders.iter().for_each(|order| {
            let token = if order.zero_for_1 {
                // token0
                self.assets[self.pairs[order.pairs_index as usize].index0 as usize].addr
            } else {
                self.assets[self.pairs[order.pairs_index as usize].index1 as usize].addr
            };

            // need to recover sender from signature
            let hash = order.signing_hash(&self.pairs, &self.assets, block_number);
            let address = order.signature.recover_signer(hash);

            let mut qty = order.quantity_in;
            if order.zero_for_1 {
                qty += order.gas_used_asset_0;
            }

            approvals
                .entry(token)
                .or_default()
                .entry(address)
                .and_modify(|q| {
                    *q = q.saturating_add(qty);
                })
                .or_insert(qty);
            balances
                .entry(token)
                .or_default()
                .entry(address)
                .and_modify(|q| {
                    *q = q.saturating_add(qty);
                })
                .or_insert(qty);
        });

        TestnetStateOverrides { approvals, balances }
    }

    pub fn assert_book_matches(&self) {
        let map = self
            .user_orders
            .iter()
            .fold(HashMap::<Address, I256>::new(), |mut acc, user| {
                let pair = &self.pairs[user.pair_index as usize];
                let asset_in = &self.assets
                    [if user.zero_for_one { pair.index0 } else { pair.index1 } as usize];
                let asset_out = &self.assets
                    [if user.zero_for_one { pair.index1 } else { pair.index0 } as usize];

                let price = Ray::from(user.min_price);
                // if we are exact in, then we can attribute amoutn
                let amount_in = if user.exact_in {
                    U256::from(user.order_quantities.fetch_max_amount())
                } else {
                    price.mul_quantity(U256::from(user.order_quantities.fetch_max_amount()))
                };

                let amount_out = if user.exact_in {
                    price.mul_quantity(U256::from(user.order_quantities.fetch_max_amount()))
                } else {
                    U256::from(user.order_quantities.fetch_max_amount())
                };

                *acc.entry(asset_in.addr).or_default() += I256::from_raw(amount_in);
                *acc.entry(asset_out.addr).or_default() -= I256::from_raw(amount_out);

                acc
            });

        for (address, delta) in map {
            if !delta.is_zero() {
                tracing::error!(?address, ?delta, "user orders don't cancel out");
            } else {
                tracing::info!(?address, "solid delta");
            }
        }
    }

    /// the block number is the block that this bundle was executed at.
    pub fn get_order_hashes(&self, block_number: u64) -> impl Iterator<Item = B256> + '_ {
        self.top_of_block_orders
            .iter()
            .map(move |order| order.order_hash(&self.pairs, &self.assets, block_number))
            .chain(
                self.user_orders
                    .iter()
                    .map(move |order| order.order_hash(&self.pairs, &self.assets, block_number))
            )
    }

    pub fn build_dummy_for_tob_gas(
        user_order: &OrderWithStorageData<RpcTopOfBlockOrder>
    ) -> eyre::Result<Self> {
        let mut top_of_block_orders = Vec::new();
        let pool_updates = Vec::new();
        let mut pairs = Vec::new();
        let user_orders = Vec::new();
        let mut asset_builder = AssetBuilder::new();

        // Get the information for the pool or skip this solution if we can't find a
        // pool for it
        let (t0, t1) = {
            let token_in = user_order.token_in();
            let token_out = user_order.token_out();

            if token_in < token_out { (token_in, token_out) } else { (token_out, token_in) }
        };
        // Make sure the involved assets are in our assets array and we have the
        // appropriate asset index for them
        let t0_idx = asset_builder.add_or_get_asset(t0) as u16;
        let t1_idx = asset_builder.add_or_get_asset(t1) as u16;

        let pair = Pair {
            index0:       t0_idx,
            index1:       t1_idx,
            store_index:  0,
            price_1over0: U256::from(1)
        };
        pairs.push(pair);

        asset_builder.external_swap(
            AssetBuilderStage::TopOfBlock,
            user_order.token_in(),
            user_order.token_out(),
            user_order.quantity_in,
            user_order.quantity_out
        );
        // Get our list of user orders, if we have any
        top_of_block_orders.push(TopOfBlockOrder::of_max_gas(user_order, 0));

        Ok(Self::new(
            asset_builder.get_asset_array(),
            pairs,
            pool_updates,
            top_of_block_orders,
            user_orders
        ))
    }

    pub fn build_dummy_for_user_gas(
        user_order: &OrderWithStorageData<GroupedVanillaOrder>
    ) -> eyre::Result<Self> {
        // in order to properly build this. we will create a fake order with the
        // amount's flipped going the other way so we have a direct match and
        // don't have to worry about balance deltas

        let top_of_block_orders = Vec::new();
        let pool_updates = Vec::new();
        let mut pairs = Vec::new();
        let mut user_orders = Vec::new();
        let mut asset_builder = AssetBuilder::new();

        {
            // Get the information for the pool or skip this solution if we can't find a
            // pool for it
            let (t0, t1) = {
                let token_in = user_order.token_in();
                let token_out = user_order.token_out();
                if token_in < token_out { (token_in, token_out) } else { (token_out, token_in) }
            };
            // Make sure the involved assets are in our assets array and we have the
            // appropriate asset index for them
            let t0_idx = asset_builder.add_or_get_asset(t0) as u16;
            let t1_idx = asset_builder.add_or_get_asset(t1) as u16;

            // hacky but works
            if pairs.is_empty() {
                let pair = Pair {
                    index0:       t0_idx,
                    index1:       t1_idx,
                    store_index:  0,
                    price_1over0: user_order.limit_price()
                };
                pairs.push(pair);
            }

            let pair_idx = pairs.len() - 1;

            let outcome = OrderOutcome {
                id:      user_order.order_id,
                outcome: OrderFillState::CompleteFill
            };
            // Get our list of user orders, if we have any
            user_orders.push(UserOrder::from_internal_order_max_gas(
                user_order,
                &outcome,
                pair_idx as u16
            ));
        }

        Ok(Self::new(
            asset_builder.get_asset_array(),
            pairs,
            pool_updates,
            top_of_block_orders,
            user_orders
        ))
    }

    fn fetch_total_orders_and_gas_delegated_to_orders(
        orders_by_pool: &HashMap<
            FixedBytes<32>,
            HashSet<OrderWithStorageData<GroupedVanillaOrder>>
        >,
        solutions: &[PoolSolution]
    ) -> (u64, u64) {
        solutions
            .iter()
            .map(|s| (s, orders_by_pool.get(&s.id).cloned()))
            .filter_map(|(solution, order_list)| {
                let Some(mut order_list) = order_list.map(|i| i.into_iter().collect::<Vec<_>>())
                else {
                    return solution
                        .searcher
                        .as_ref()
                        .map(|searcher| (1, searcher.priority_data.gas_units));
                };

                // Sort the user order list so we can properly associate it with our
                // OrderOutcomes.  First bids by price then asks by price.
                order_list.sort_by(|a, b| match (a.is_bid, b.is_bid) {
                    (true, true) => b.priority_data.cmp(&a.priority_data),
                    (false, false) => a.priority_data.cmp(&b.priority_data),
                    (..) => b.is_bid.cmp(&a.is_bid)
                });
                let mut cnt = 0;
                let mut total_gas = 0;
                for (_, order) in solution
                    .limit
                    .iter()
                    .zip(order_list.iter())
                    .filter(|(outcome, _)| outcome.is_filled())
                {
                    cnt += 1;
                    total_gas += order.priority_data.gas_units;
                }

                solution.searcher.as_ref().inspect(|searcher| {
                    cnt += 1;
                    total_gas += searcher.priority_data.gas_units;
                });

                Some((cnt, total_gas))
            })
            .fold((0u64, 0u64), |(mut cnt, mut tg), x| {
                cnt += x.0;
                tg += x.1;
                (cnt, tg)
            })
    }

    pub fn process_solution(
        pairs: &mut Vec<Pair>,
        asset_builder: &mut AssetBuilder,
        user_orders: &mut Vec<UserOrder>,
        orders_by_pool: &HashMap<
            FixedBytes<32>,
            HashSet<OrderWithStorageData<GroupedVanillaOrder>>
        >,
        top_of_block_orders: &mut Vec<TopOfBlockOrder>,
        pool_updates: &mut Vec<PoolUpdate>,
        solution: &PoolSolution,
        snapshot: &PoolSnapshot,
        t0: Address,
        t1: Address,
        store_index: u16,
        shared_gas: Option<U256>
    ) -> eyre::Result<()> {
        let process_solution_span =
            tracing::debug_span!("process_solution", t0 = ?t0, t1 = ?t1, pool_id = ?solution.id)
                .entered();
        // Dump the solution if solution dumps are enabled
        if tracing::event_enabled!(target: "dump::solution", Level::TRACE, pool_id = ?solution.id) {
            // Dump the solution
            let json = serde_json::to_string(&(
                solution,
                orders_by_pool,
                snapshot,
                t0,
                t1,
                store_index,
                shared_gas
            ))
            .unwrap();
            let b64_output = base64::prelude::BASE64_STANDARD.encode(json.as_bytes());
            trace!(target: "dump::solution", data = b64_output, "Raw solution data");
        }

        debug!(t0 = ?t0, t1 = ?t1, pool_id = ?solution.id, "Processing solution for pool");

        // Make sure the involved assets are in our assets array and we have the
        // appropriate asset index for them
        let t0_idx = asset_builder.add_or_get_asset(t0) as u16;
        let t1_idx = asset_builder.add_or_get_asset(t1) as u16;
        tracing::info!(?t0, ?t1, ?t0_idx, ?t1_idx);

        // Build our Pair featuring our uniform clearing price
        // This price is in Ray format as requested.
        pairs.push(Pair {
            index0: t0_idx,
            index1: t1_idx,
            store_index,
            price_1over0: *solution.ucp
        });
        let pair_idx = pairs.len() - 1;

        // Log the indexes we found for the assets and pair of this solution
        trace!(t0_idx, t1_idx, pair_idx, "Found asset and pair indexes");

        // Add the ToB order to our tob order list - This is currently converting
        // between two ToB order formats
        if let Some(tob) = solution.searcher.as_ref() {
            // Account for our ToB order
            asset_builder.external_swap(
                AssetBuilderStage::TopOfBlock,
                tob.asset_in,
                tob.asset_out,
                tob.quantity_in,
                tob.quantity_out
            );
            let contract_tob = if let Some(g) = shared_gas {
                let order = TopOfBlockOrder::of(tob, g, pair_idx as u16)?;
                asset_builder.add_gas_fee(
                    AssetBuilderStage::TopOfBlock,
                    t0,
                    order.gas_used_asset_0
                );
                order
            } else {
                asset_builder.add_gas_fee(
                    AssetBuilderStage::TopOfBlock,
                    t0,
                    tob.priority_data.gas.to()
                );
                TopOfBlockOrder::of_max_gas(tob, pair_idx as u16)
            };
            let is_bid = tob.asset_in == t1;
            trace!(quantity_in = ?contract_tob.quantity_in, quantity_out = ?contract_tob.quantity_out, is_bid, "Processing searcher (ToB) order");
            top_of_block_orders.push(contract_tob);
        }

        ///////////////////////////////
        //// handling user orders ////
        /////////////////////////////

        let default = HashMap::new();
        // Get our list of user orders, if we have any
        let mut order_list: HashMap<OrderId, &OrderWithStorageData<GroupedVanillaOrder>> =
            orders_by_pool
                .get(&solution.id)
                .map(|o| o.iter().map(|order| (order.order_id, order)).collect())
                .unwrap_or_else(|| default);

        // Loop through our filled user orders, do accounting, and add them to our user
        // order list
        let mut total_user_fees: u128 = 0;
        for (outcome, order) in solution
            .limit
            .iter()
            .map(|order| (order, order_list.remove(&order.id)))
            .filter(|(outcome, o)| {
                if outcome.is_filled() && o.is_none() {
                    tracing::error!(?outcome, "lost a order");
                }
                outcome.is_filled() && o.is_some()
            })
        {
<<<<<<< HEAD
            // Calculate our final amounts based on whether the order is in T0 or T1 context
            assert_eq!(outcome.id.hash, order.order_id.hash, "Order and outcome mismatched");

            let fill_amount = outcome.fill_amount(order.max_q());

            let fee = 0;
            let gas = order.priority_data.gas.to::<u128>();
            let (t1, t0_net, t0_fee) = get_quantities_at_price(
                order.is_bid(),
                order.exact_in(),
                fill_amount,
                gas,
                fee,
                solution.ucp
            );

            // Add the contract fee to our total user fees
            total_user_fees = total_user_fees.saturating_add(t0_fee);

            // we don't account for the gas here in these quantites as the order
            let (quantity_in, quantity_out) = if order.is_bid() {
                // If the order is a bid, we're getting all our T1 in and we're sending t0_net
                // back to the contract
                (t1, t0_net)
            } else {
                // If the order is an ask, we're getting t0_net + t0_fee + gas in and we're
                // sending t1 back to the contract
                (t0_net + t0_fee + gas, t1)
            };

            trace!(quantity_in = ?quantity_in, quantity_out = ?quantity_out, is_bid = order.is_bid, exact_in = order.exact_in(), "Processing user order");
            // Account for our user order
            asset_builder.external_swap(
                AssetBuilderStage::UserOrder,
                order.token_in(),
                order.token_out(),
                quantity_in,
                quantity_out
            );

            let user_order = if let Some(g) = shared_gas {
                UserOrder::from_internal_order(order, outcome, g, pair_idx as u16)?
            } else {
                UserOrder::from_internal_order_max_gas(order, outcome, pair_idx as u16)
            };
            user_orders.push(user_order);
=======
            total_user_fees += total_user_fees.saturating_add(Self::apply_user_order(
                outcome,
                order,
                solution.ucp,
                shared_gas,
                pair_idx,
                asset_builder,
                user_orders
            )?);
>>>>>>> 5f0de72d
        }

        ///////////////////////////////
        //// handling donate merge ////
        //////////////////////////////

        // Now it's time to figure out what's happening with our AMM swap and pool
        // rewards
        // Let's get our swap and reward data out of our ToB order, if it exists
        let tob_swap_info = if let Some(ref tob) = solution.searcher {
            match TopOfBlockOrder::calc_vec_and_reward(tob, snapshot) {
                Ok((v, reward_q)) => {
                    trace!(
                        net_t0 = v.d_t0,
                        net_t1 = v.d_t1,
                        end_price = ?v.end_bound.price,
                        is_bid = !v.zero_for_one(),
                        reward_q,
                        "Processing ToB swap vs AMM"
                    );
                    Some((v, reward_q))
                }
                Err(error) => {
                    error!(?error, "Error in ToB swap vs AMM");
                    None
                }
            }
        } else {
            trace!("No ToB Swap vs AMM");
            None
        };

        // If we have a ToB swap, our post-tob-price is the price at the end of that
        // swap, otherwise we're starting from the snapshot's current price
        let post_tob_price = tob_swap_info
            .as_ref()
            .map(|(v, _)| v.end_bound.clone())
            .unwrap_or_else(|| {
                // if we have no tob, its a swap from current to book.
                if solution.ucp.is_zero() {
                    // doesn't matter because we don't have tob or swap
                    snapshot.current_price(true)
                } else {
                    let ucp: SqrtPriceX96 = solution.ucp.into();
                    // if the price is moving down, we have a ask
                    let is_ask = snapshot.sqrt_price_x96 >= ucp;
                    snapshot.current_price(is_ask)
                }
            });

        // NOTE: if we have no books, its a zero swap from exact price to exact price.
        // optimally we have these separate branches but this is just a patch fix
        let book_end_price = if solution.ucp.is_zero() {
            post_tob_price.clone()
        } else {
            let ucp: SqrtPriceX96 = solution.ucp.into();
            // if the price is moving down, we have a ask
            let is_ask = snapshot.sqrt_price_x96 >= ucp;
            snapshot.at_price(solution.ucp.into(), is_ask)?
        };

        // We then use `post_tob_price` as the start price for our book swap, just as
        // our matcher did.  We want to use the representation of the book swap
        // (`book_swap_vec`) to distribute any extra rewards from our book matching.

        // We're making an assumption here that's valid for the Delta validator (that
        // the AMM was swapped during matching from the post_tob_price to the UCP)
        let book_swap_vec = PoolPriceVec::from_price_range(post_tob_price, book_end_price)?;

        // Build the rewards structure for the AMM swap
        let book_swap_rewards = book_swap_vec.t0_donation(solution.reward_t0);

        trace!(
            net_t0 = book_swap_vec.d_t0,
            net_t1 = book_swap_vec.d_t0,
            end_price = ?book_swap_vec.end_bound.price,
            is_bid = !book_swap_vec.zero_for_one(),
            reward_q = book_swap_rewards.total_donated,
            "Processing Book swap vs AMM"
        );

        // If we have a TOB swap, let's get the rewards and combine them - otherwise we
        // continue to use just the rewards we got from the AMM swap
        let total_rewards = if let Some((tob_vec, tob_donation)) = tob_swap_info.as_ref() {
            let tob_rewards = tob_vec.t0_donation(*tob_donation);
            book_swap_rewards.combine(&tob_rewards)?
        } else {
            book_swap_rewards
        };

        // Find our net AMM vec by combining T0s.  There's not a specific reason we use
        // T0 for this, we might want to make this a bit more robust or careful
        let net_pool_vec = if let Some((tob_vec, _)) = tob_swap_info {
            let net_t0 = book_swap_vec.t0_signed() + tob_vec.t0_signed();
            let net_direction =
                if net_t0.is_negative() { Direction::SellingT0 } else { Direction::BuyingT0 };

            let quantity = Quantity::Token0(net_t0.unsigned_abs().to::<u128>());

            // Create a poolpricevec based on this data
            PoolPriceVec::from_swap(
                // is_bid m
                snapshot.current_price(!net_direction.is_bid()),
                net_direction,
                quantity
            )
            .expect("Unable to create net swap vec")
        } else {
            book_swap_vec
        };

        trace!(
            net_t0 = net_pool_vec.d_t0,
            net_t1 = net_pool_vec.d_t0,
            end_price = ?net_pool_vec.end_bound.price,
            is_bid = !net_pool_vec.zero_for_one(),
            reward_q = total_rewards.total_donated,
            "Built net swap vec"
        );

        // Account for our net_pool_vec
        let (asset_in_index, asset_out_index) =
            if net_pool_vec.zero_for_one() { (t0_idx, t1_idx) } else { (t1_idx, t0_idx) };
        let (quantity_in, quantity_out) = (net_pool_vec.input(), net_pool_vec.output());

        asset_builder.uniswap_swap(
            AssetBuilderStage::Swap,
            asset_in_index as usize,
            asset_out_index as usize,
            quantity_in,
            quantity_out
        );

        // Account for our total reward and fees
        // We might want to split this in some way in the future
        let total_reward = total_rewards.get_total_donated() + total_user_fees;

        trace!(total_reward, tribute, "Allocating total reward and tribute");

        // Allocate the reward quantity
        asset_builder.allocate(AssetBuilderStage::Reward, t0, total_reward);
        // Account for our tribute

        // Build our PoolUpdate structures to actually report to the client
        let (net_result, additional_result) = total_rewards.donate_and_remainder(&net_pool_vec);
        let rewards_update = RewardsUpdate::from_data(
            net_pool_vec.end_bound.tick,
            net_pool_vec.start_bound.tick,
            snapshot,
            &net_result
        )?;

        // The first PoolUpdate is the actual net pool swap and associated rewards
        pool_updates.push(PoolUpdate {
            zero_for_one: net_pool_vec.zero_for_one(),
            pair_index: pair_idx as u16,
            swap_in_quantity: net_pool_vec.input(),
            rewards_update
        });
        // If we have a second update to do for liquidity ranges on the opposite side of
        // our final price (due to combining the ToB and book swaps), we add a second
        // "null" swap here just to distribute rewards
        if let Some(dr) = additional_result {
            let current_tick = net_pool_vec.end_bound.tick;
            let ru = RewardsUpdate::from_data(
                current_tick,
                dr.far_tick(current_tick)
                    .expect("Unable to find far tick of range"),
                snapshot,
                &dr
            )?;
            // Push the actual swap with no reward
            pool_updates.push(PoolUpdate {
                zero_for_one:     false,
                pair_index:       pair_idx as u16,
                swap_in_quantity: 0,
                rewards_update:   ru
            });
        }

        // Drop our span to give it purpose in life
        drop(process_solution_span);

        // And we're done
        Ok(())
    }

    fn apply_user_order(
        outcome: &OrderOutcome,
        order: Option<&OrderWithStorageData<GroupedVanillaOrder>>,
        ucp: Ray,
        shared_gas: Option<U256>,
        pair_idx: usize,
        asset_builder: &mut AssetBuilder,
        user_orders: &mut Vec<UserOrder>
    ) -> eyre::Result<u128> {
        trace!(user_order = ?order, "Mapping User Order");
        let order = order.unwrap();
        // Calculate our final amounts based on whether the order is in T0 or T1 context
        assert_eq!(outcome.id.hash, order.order_id.hash, "Order and outcome mismatched");

        let fill_amount = outcome.fill_amount(order.max_q());

        // TODO: this needs to be properly set
        let fee = 0;

        let gas = order.priority_data.gas.to::<u128>();
        let (t1, t0_net, t0_fee) =
            get_quantities_at_price(order.is_bid(), order.exact_in(), fill_amount, gas, fee, ucp);

        // we don't account for the gas here in these quantites as the order
        let (quantity_in, quantity_out) = if order.is_bid() {
            // one for zero

            // If the order is a bid, we're getting all our T1 in and we're sending t0_net
            // back to the contract
            (t1, t0_net)
        } else {
            // If the order is an ask, we're getting t0_net + t0_fee + gas in and we're
            // sending t1 back to the contract
            // zero for one
            (t0_net + t0_fee + gas, t1)
        };

        trace!(quantity_in = ?quantity_in, quantity_out = ?quantity_out, is_bid = order.is_bid, exact_in = order.exact_in(), "Processing user order");
        let token_in = order.token_in();
        let token_out = order.token_out();

        let user_order = if let Some(g) = shared_gas {
            UserOrder::from_internal_order(order, outcome, g, pair_idx as u16)?
        } else {
            UserOrder::from_internal_order_max_gas(order, outcome, pair_idx as u16)
        };

        // we add once we are past anything that can error.
        asset_builder.external_swap(
            AssetBuilderStage::UserOrder,
            token_in,
            token_out,
            quantity_in,
            quantity_out
        );
        user_orders.push(user_order);
        Ok(t0_fee)
    }

    pub fn from_proposal(
        proposal: &Proposal,
        _gas_details: BundleGasDetails,
        pools: &HashMap<PoolId, (Address, Address, PoolSnapshot, u16)>
    ) -> eyre::Result<Self> {
        trace!("Starting from_proposal");
        let mut top_of_block_orders = Vec::new();
        let mut pool_updates = Vec::new();
        let mut pairs = Vec::new();
        let mut user_orders = Vec::new();
        let mut asset_builder = AssetBuilder::new();

        // Break out our input orders into lists of orders by pool
        let preproposals = proposal.flattened_pre_proposals();
        let orders_by_pool = PreProposal::orders_by_pool_id(&preproposals);

        // fetch the accumulated amount of gas delegated to the users
        let (total_swaps, _) = Self::fetch_total_orders_and_gas_delegated_to_orders(
            &orders_by_pool,
            &proposal.solutions
        );
        // this should never underflow. if it does. means that there is underlying
        // problem with the gas delegation module

        if total_swaps == 0 {
            return Err(eyre::eyre!("have a total swaps count of 0"));
        }

        // what we need to do is go through and first add all the tokens,
        // then sort them and change the offests before we index all orders
        for solution in proposal.solutions.iter() {
            let Some((t0, t1, ..)) = pools.get(&solution.id) else {
                // This should never happen but let's handle it as gracefully as possible -
                // right now will skip the pool, not produce an error
                warn!(
                    "Skipped a solution as we couldn't find a pool for it: {:?}, {:?}",
                    pools, solution.id
                );
                continue;
            };
            asset_builder.add_or_get_asset(*t0);
            asset_builder.add_or_get_asset(*t1);
        }
        asset_builder.order_assets_properly();

        // fetch gas used
        // Walk through our solutions to add them to the structure
        for solution in proposal.solutions.iter().sorted_unstable_by_key(|k| {
            let Some((_, _, _, store_index)) = pools.get(&k.id) else {
                // This should never happen but let's handle it as gracefully as possible -
                // right now will skip the pool, not produce an error
                return 0u16;
            };
            *store_index
        }) {
            // Get the information for the pool or skip this solution if we can't find a
            // pool for it
            let Some((t0, t1, snapshot, store_index)) = pools.get(&solution.id) else {
                // This should never happen but let's handle it as gracefully as possible -
                // right now will skip the pool, not produce an error
                warn!(
                    "Skipped a solution as we couldn't find a pool for it: {:?}, {:?}",
                    pools, solution.id
                );
                continue;
            };

            // Call our processing function with a fixed amount of shared gas
            Self::process_solution(
                &mut pairs,
                &mut asset_builder,
                &mut user_orders,
                &orders_by_pool,
                &mut top_of_block_orders,
                &mut pool_updates,
                solution,
                snapshot,
                *t0,
                *t1,
                *store_index,
                Some(U256::ZERO)
            )?;
        }

        // shouldn't need
        // pairs.sort_unstable_by_key(|k| k.store_index);
        Ok(Self::new(
            asset_builder.get_asset_array(),
            pairs,
            pool_updates,
            top_of_block_orders,
            user_orders
        ))
    }

    /// builds a bundle where orders are set to max allocated gas to ensure a
    /// fully passing env. with the gas details from the response, can
    /// properly allocate order gas amounts.
    pub fn for_gas_finalization(
        limit: Vec<OrderWithStorageData<GroupedVanillaOrder>>,
        solutions: Vec<PoolSolution>,
        pools: &HashMap<PoolId, (Address, Address, PoolSnapshot, u16)>
    ) -> eyre::Result<Self> {
        let mut top_of_block_orders = Vec::new();
        let mut pool_updates = Vec::new();
        let mut pairs = Vec::new();
        let mut user_orders = Vec::new();
        let mut asset_builder = AssetBuilder::new();

        let orders_by_pool: HashMap<
            alloy_primitives::FixedBytes<32>,
            HashSet<OrderWithStorageData<GroupedVanillaOrder>>
        > = limit.iter().fold(HashMap::new(), |mut acc, x| {
            acc.entry(x.pool_id).or_default().insert(x.clone());
            acc
        });

        // what we need to do is go through and first add all the tokens,
        // then sort them and change the offests before we index all orders
        for solution in solutions.iter() {
            let Some((t0, t1, ..)) = pools.get(&solution.id) else {
                // This should never happen but let's handle it as gracefully as possible -
                // right now will skip the pool, not produce an error
                warn!(
                    "Skipped a solution as we couldn't find a pool for it: {:?}, {:?}",
                    pools, solution.id
                );
                continue;
            };
            asset_builder.add_or_get_asset(*t0);
            asset_builder.add_or_get_asset(*t1);
        }
        asset_builder.order_assets_properly();

        // Walk through our solutions to add them to the structure
        for solution in solutions.iter().sorted_unstable_by_key(|k| {
            let Some((_, _, _, store_index)) = pools.get(&k.id) else {
                // This should never happen but let's handle it as gracefully as possible -
                // right now will skip the pool, not produce an error
                return 0u16;
            };
            *store_index
        }) {
            println!("Processing solution");
            // Get the information for the pool or skip this solution if we can't find a
            // pool for it
            let Some((t0, t1, snapshot, store_index)) = pools.get(&solution.id) else {
                // This should never happen but let's handle it as gracefully as possible -
                // right now will skip the pool, not produce an error
                warn!(
                    "Skipped a solution as we couldn't find a pool for it: {:?}, {:?}",
                    pools, solution.id
                );
                continue;
            };
            // Call our processing function with a fixed amount of shared gas
            Self::process_solution(
                &mut pairs,
                &mut asset_builder,
                &mut user_orders,
                &orders_by_pool,
                &mut top_of_block_orders,
                &mut pool_updates,
                solution,
                snapshot,
                *t0,
                *t1,
                *store_index,
                None
            )?;
        }
        // don't think this is needed as we sort before by this.
        // pairs.sort_unstable_by_key(|k| k.store_index);
        Ok(Self::new(
            asset_builder.get_asset_array(),
            pairs,
            pool_updates,
            top_of_block_orders,
            user_orders
        ))
    }
}

#[allow(unused)]
#[derive(Debug, Clone, Default)]
pub struct BundleGasDetails {
    /// a map (sorted tokens) of how much of token0 in gas is needed per unit of
    /// gas
    token_price_per_wei: HashMap<(Address, Address), Ray>,
    /// total gas to execute the bundle on angstrom
    total_gas_cost_wei:  u64
}

impl BundleGasDetails {
    pub fn new(
        token_price_per_wei: HashMap<(Address, Address), Ray>,
        total_gas_cost_wei: u64
    ) -> Self {
        Self { token_price_per_wei, total_gas_cost_wei }
    }
}

impl AngstromBundle {
    pub fn new(
        assets: Vec<Asset>,
        pairs: Vec<Pair>,
        pool_updates: Vec<PoolUpdate>,
        top_of_block_orders: Vec<TopOfBlockOrder>,
        user_orders: Vec<UserOrder>
    ) -> Self {
        Self { assets, pairs, pool_updates, top_of_block_orders, user_orders }
    }
}

#[derive(Debug, Hash, Eq, PartialEq, Copy, Clone)]
pub struct AngstromPoolPartialKey([u8; 27]);

impl Deref for AngstromPoolPartialKey {
    type Target = [u8; 27];

    fn deref(&self) -> &Self::Target {
        &self.0
    }
}

#[derive(Debug, Copy, Clone)]
pub struct AngPoolConfigEntry {
    pub pool_partial_key: AngstromPoolPartialKey,
    pub tick_spacing:     u16,
    pub fee_in_e6:        u32,
    pub store_index:      usize
}

#[derive(Debug, Default, Clone)]
pub struct AngstromPoolConfigStore {
    entries: DashMap<AngstromPoolPartialKey, AngPoolConfigEntry>
}

impl AngstromPoolConfigStore {
    pub async fn load_from_chain<N, P>(
        angstrom_contract: Address,
        block_id: BlockId,
        provider: &P
    ) -> Result<AngstromPoolConfigStore, String>
    where
        N: Network,
        P: Provider<N>
    {
        // offset of 6 bytes
        let value = provider
            .get_storage_at(angstrom_contract, U256::from(CONFIG_STORE_SLOT))
            .await
            .map_err(|e| format!("Error getting storage: {}", e))?;

        let value_bytes: [u8; 32] = value.to_be_bytes();
        tracing::debug!("storage slot of poolkey storage {:?}", value_bytes);
        let config_store_address =
            Address::from(<[u8; 20]>::try_from(&value_bytes[4..24]).unwrap());
        tracing::info!(?config_store_address);

        let code = provider
            .get_code_at(config_store_address)
            .block_id(block_id)
            .await
            .map_err(|e| format!("Error getting code: {}", e))?;

        tracing::info!(len=?code.len(), "bytecode: {:x}", code);

        AngstromPoolConfigStore::try_from(code.as_ref())
            .map_err(|e| format!("Failed to deserialize code into AngstromPoolConfigStore: {}", e))
    }

    pub fn length(&self) -> usize {
        self.entries.len()
    }

    pub fn remove_pair(&self, asset0: Address, asset1: Address) {
        let key = Self::derive_store_key(asset0, asset1);

        self.entries.remove(&key);
    }

    pub fn new_pool(&self, asset0: Address, asset1: Address, pool: AngPoolConfigEntry) {
        let key = Self::derive_store_key(asset0, asset1);

        self.entries.insert(key, pool);
    }

    pub fn derive_store_key(asset0: Address, asset1: Address) -> AngstromPoolPartialKey {
        let hash = keccak256((asset0, asset1).abi_encode());
        let mut store_key = [0u8; 27];
        store_key.copy_from_slice(&hash[5..32]);
        AngstromPoolPartialKey(store_key)
    }

    pub fn get_entry(&self, asset0: Address, asset1: Address) -> Option<AngPoolConfigEntry> {
        let store_key = Self::derive_store_key(asset0, asset1);
        self.entries.get(&store_key).map(|i| *i)
    }

    pub fn all_entries(&self) -> &DashMap<AngstromPoolPartialKey, AngPoolConfigEntry> {
        &self.entries
    }
}

impl TryFrom<&[u8]> for AngstromPoolConfigStore {
    type Error = String;

    fn try_from(value: &[u8]) -> Result<Self, Self::Error> {
        if value.is_empty() {
            return Ok(Self::default());
        }

        if value.first() != Some(&0) {
            return Err("Invalid encoded entries: must start with a safety byte of 0".to_string());
        }
        tracing::info!(bytecode_len=?value.len());
        let adjusted_entries = &value[1..];
        if adjusted_entries.len() % POOL_CONFIG_STORE_ENTRY_SIZE != 0 {
            tracing::info!(bytecode_len=?adjusted_entries.len(), ?POOL_CONFIG_STORE_ENTRY_SIZE);
            return Err(
                "Invalid encoded entries: incorrect length after removing safety byte".to_string()
            );
        }
        let entries = adjusted_entries
            .chunks(POOL_CONFIG_STORE_ENTRY_SIZE)
            .enumerate()
            .map(|(index, chunk)| {
                let pool_partial_key =
                    AngstromPoolPartialKey(<[u8; 27]>::try_from(&chunk[0..27]).unwrap());
                let tick_spacing = u16::from_be_bytes([chunk[27], chunk[28]]);
                let fee_in_e6 = u32::from_be_bytes([0, chunk[29], chunk[30], chunk[31]]);
                (
                    pool_partial_key,
                    AngPoolConfigEntry {
                        pool_partial_key,
                        tick_spacing,
                        fee_in_e6,
                        store_index: index
                    }
                )
            })
            .collect();

        Ok(AngstromPoolConfigStore { entries })
    }
}

#[derive(Default, Clone)]
pub struct UniswapAngstromRegistry {
    uniswap_pools:         UniswapPoolRegistry,
    angstrom_config_store: Arc<AngstromPoolConfigStore>
}

impl UniswapAngstromRegistry {
    pub fn new(
        uniswap_pools: UniswapPoolRegistry,
        angstrom_config_store: Arc<AngstromPoolConfigStore>
    ) -> Self {
        UniswapAngstromRegistry { uniswap_pools, angstrom_config_store }
    }

    pub fn get_uni_pool(&self, pool_id: &PoolId) -> Option<PoolKey> {
        self.uniswap_pools.get(pool_id).cloned()
    }

    pub fn get_ang_entry(&self, pool_id: &PoolId) -> Option<AngPoolConfigEntry> {
        let uni_entry = self.get_uni_pool(pool_id)?;
        self.angstrom_config_store
            .get_entry(uni_entry.currency0, uni_entry.currency1)
    }
}

#[cfg(test)]
mod test {
    use super::AngstromBundle;

    #[test]
    fn can_be_constructed() {
        let _result = AngstromBundle::new(vec![], vec![], vec![], vec![], vec![]);
    }

    #[test]
    fn decode_tob_angstrom_bundle() {
        let bundle: [u8; 376] = [
            0, 0, 136, 122, 185, 133, 215, 244, 70, 250, 54, 98, 245, 212, 171, 94, 242, 10, 107,
            160, 94, 237, 29, 0, 0, 0, 0, 0, 0, 0, 0, 0, 0, 0, 0, 0, 0, 0, 0, 0, 0, 0, 0, 0, 0, 0,
            0, 0, 0, 0, 0, 0, 0, 0, 0, 0, 0, 0, 0, 0, 0, 0, 0, 0, 0, 0, 0, 0, 0, 0, 0, 192, 42,
            170, 57, 178, 35, 254, 141, 10, 14, 92, 79, 39, 234, 217, 8, 60, 117, 108, 194, 0, 0,
            0, 0, 0, 0, 0, 0, 0, 0, 0, 237, 67, 85, 63, 95, 0, 0, 0, 0, 0, 0, 0, 0, 0, 0, 0, 0, 0,
            0, 0, 0, 0, 0, 0, 0, 0, 0, 0, 0, 0, 0, 0, 237, 67, 85, 63, 95, 0, 0, 38, 0, 0, 0, 1, 0,
            0, 0, 0, 0, 0, 0, 0, 0, 0, 0, 0, 0, 0, 0, 0, 0, 0, 0, 0, 0, 0, 0, 0, 0, 0, 0, 0, 0, 0,
            0, 0, 0, 1, 0, 0, 35, 2, 0, 0, 0, 0, 0, 0, 0, 0, 0, 0, 0, 0, 0, 237, 67, 85, 63, 95, 0,
            0, 0, 0, 0, 0, 0, 0, 0, 0, 0, 0, 0, 0, 0, 0, 0, 0, 152, 14, 0, 0, 0, 0, 0, 0, 0, 0, 0,
            0, 0, 0, 3, 183, 17, 221, 0, 0, 0, 0, 0, 0, 0, 0, 0, 0, 0, 237, 67, 85, 63, 95, 0, 0,
            0, 0, 0, 0, 0, 0, 0, 0, 0, 0, 0, 0, 0, 0, 0, 0, 0, 0, 0, 0, 0, 0, 0, 0, 0, 0, 0, 0, 0,
            0, 0, 0, 12, 193, 120, 139, 238, 5, 82, 51, 29, 109, 124, 113, 245, 142, 31, 6, 216,
            47, 227, 99, 27, 110, 150, 112, 234, 129, 56, 107, 225, 163, 117, 76, 121, 246, 253,
            249, 39, 68, 131, 150, 103, 127, 217, 176, 52, 185, 222, 70, 255, 251, 186, 8, 243,
            112, 12, 12, 247, 87, 89, 190, 161, 56, 9, 90, 204, 75, 252, 28, 228, 93, 15, 115, 133,
            106, 184, 0, 241, 21, 160, 212, 52, 123, 21, 16, 129, 0, 0, 0
        ];
        let slice = &mut bundle.as_slice();

        let mut bundle: AngstromBundle = pade::PadeDecode::pade_decode(slice, None).unwrap();
        println!("{bundle:?}");
        let tob = bundle.top_of_block_orders.remove(0);
        println!("{tob:?}");
    }

    #[test]
    fn decode_user_angstrom_bundle() {
        let bundle: [u8; 373] = [
            0, 0, 136, 57, 251, 60, 242, 199, 91, 76, 34, 70, 86, 22, 254, 22, 128, 255, 34, 164,
            166, 244, 51, 0, 0, 0, 0, 0, 0, 0, 0, 0, 0, 0, 0, 3, 204, 100, 109, 0, 0, 0, 0, 0, 0,
            0, 0, 0, 0, 0, 0, 0, 0, 0, 0, 0, 0, 0, 0, 0, 0, 0, 0, 0, 0, 0, 0, 3, 204, 100, 109,
            192, 42, 170, 57, 178, 35, 254, 141, 10, 14, 92, 79, 39, 234, 217, 8, 60, 117, 108,
            194, 0, 0, 0, 0, 0, 0, 0, 0, 0, 0, 1, 64, 15, 29, 48, 25, 0, 0, 0, 0, 0, 0, 0, 0, 0, 0,
            0, 0, 0, 0, 0, 0, 0, 0, 0, 0, 0, 0, 0, 0, 0, 0, 1, 64, 15, 29, 48, 25, 0, 0, 38, 0, 0,
            0, 1, 0, 0, 0, 0, 0, 0, 0, 0, 0, 0, 0, 0, 0, 0, 0, 0, 0, 0, 0, 0, 1, 16, 67, 96, 206,
            21, 193, 48, 0, 0, 0, 0, 0, 0, 0, 0, 0, 0, 0, 0, 0, 0, 184, 168, 0, 0, 0, 0, 0, 0, 0,
            0, 0, 0, 0, 0, 0, 0, 0, 0, 0, 0, 0, 0, 0, 0, 0, 0, 1, 16, 67, 96, 206, 21, 193, 48, 0,
            0, 0, 0, 0, 0, 0, 0, 0, 0, 0, 0, 0, 0, 0, 0, 0, 0, 0, 0, 0, 0, 0, 0, 0, 0, 0, 0, 0, 0,
            0, 0, 0, 0, 3, 204, 100, 109, 0, 0, 0, 0, 0, 0, 0, 0, 0, 0, 0, 0, 3, 204, 100, 109, 0,
            0, 0, 0, 0, 0, 0, 0, 0, 0, 0, 0, 3, 204, 100, 109, 0, 0, 0, 0, 0, 0, 0, 0, 0, 0, 0, 0,
            3, 204, 100, 109, 27, 173, 77, 129, 8, 3, 181, 255, 66, 55, 66, 206, 216, 73, 59, 189,
            66, 160, 50, 207, 190, 202, 63, 115, 71, 92, 14, 98, 123, 109, 168, 226, 241, 91, 144,
            45, 255, 160, 52, 65, 145, 173, 31, 90, 90, 206, 232, 240, 156, 123, 216, 158, 62, 155,
            36, 55, 255, 111, 67, 204, 109, 84, 52, 115, 11
        ];
        let slice = &mut bundle.as_slice();

        let mut bundle: AngstromBundle = pade::PadeDecode::pade_decode(slice, None).unwrap();
        println!("{bundle:?}");
        let user = bundle.user_orders.remove(0);
        println!("{user:?}");
    }
}<|MERGE_RESOLUTION|>--- conflicted
+++ resolved
@@ -493,54 +493,6 @@
                 outcome.is_filled() && o.is_some()
             })
         {
-<<<<<<< HEAD
-            // Calculate our final amounts based on whether the order is in T0 or T1 context
-            assert_eq!(outcome.id.hash, order.order_id.hash, "Order and outcome mismatched");
-
-            let fill_amount = outcome.fill_amount(order.max_q());
-
-            let fee = 0;
-            let gas = order.priority_data.gas.to::<u128>();
-            let (t1, t0_net, t0_fee) = get_quantities_at_price(
-                order.is_bid(),
-                order.exact_in(),
-                fill_amount,
-                gas,
-                fee,
-                solution.ucp
-            );
-
-            // Add the contract fee to our total user fees
-            total_user_fees = total_user_fees.saturating_add(t0_fee);
-
-            // we don't account for the gas here in these quantites as the order
-            let (quantity_in, quantity_out) = if order.is_bid() {
-                // If the order is a bid, we're getting all our T1 in and we're sending t0_net
-                // back to the contract
-                (t1, t0_net)
-            } else {
-                // If the order is an ask, we're getting t0_net + t0_fee + gas in and we're
-                // sending t1 back to the contract
-                (t0_net + t0_fee + gas, t1)
-            };
-
-            trace!(quantity_in = ?quantity_in, quantity_out = ?quantity_out, is_bid = order.is_bid, exact_in = order.exact_in(), "Processing user order");
-            // Account for our user order
-            asset_builder.external_swap(
-                AssetBuilderStage::UserOrder,
-                order.token_in(),
-                order.token_out(),
-                quantity_in,
-                quantity_out
-            );
-
-            let user_order = if let Some(g) = shared_gas {
-                UserOrder::from_internal_order(order, outcome, g, pair_idx as u16)?
-            } else {
-                UserOrder::from_internal_order_max_gas(order, outcome, pair_idx as u16)
-            };
-            user_orders.push(user_order);
-=======
             total_user_fees += total_user_fees.saturating_add(Self::apply_user_order(
                 outcome,
                 order,
@@ -550,7 +502,6 @@
                 asset_builder,
                 user_orders
             )?);
->>>>>>> 5f0de72d
         }
 
         ///////////////////////////////
@@ -686,7 +637,8 @@
 
         // Account for our total reward and fees
         // We might want to split this in some way in the future
-        let total_reward = total_rewards.get_total_donated() + total_user_fees;
+        let total_reward = total_rewards.total_donated + total_user_fees;
+        let tribute = 0_u128;
 
         trace!(total_reward, tribute, "Allocating total reward and tribute");
 
