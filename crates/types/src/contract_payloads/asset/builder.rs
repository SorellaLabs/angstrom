--- conflicted
+++ resolved
@@ -1,9 +1,6 @@
 use alloy::primitives::Address;
-<<<<<<< HEAD
 use itertools::Itertools;
 use tracing::{Level, event_enabled, trace};
-=======
->>>>>>> 5f0de72d
 
 use super::{AssetArray, state::StageTracker};
 use crate::contract_payloads::Asset;
@@ -105,20 +102,12 @@
     }
 
     pub fn get_asset_array(&self) -> Vec<Asset> {
-<<<<<<< HEAD
         if event_enabled!(target: "dumps::assetbuilder", Level::TRACE) {
             trace!(target: "dumps::assetbuilder", map = ?self.swaps.map, "Swap level");
             trace!(target: "dumps::assetbuilder", map = ?self.top_of_block.map, "ToB level");
             trace!(target: "dumps::assetbuilder", map = ?self.user_orders.map, "User level");
             trace!(target: "dumps::assetbuilder", map = ?self.rewards.map, "Reward level");
         }
-=======
-        println!(
-            "--- SWAPS ---\n{:#?}\n--- TOP OF BLOCK ---\n{:#?}\n--- USER ORDERS ---\n{:#?}\n--- \
-             REWARDS ---\n{:#?}",
-            self.swaps, self.top_of_block, self.user_orders, self.rewards
-        );
->>>>>>> 5f0de72d
         let combined_assets = self
             .swaps
             .and_then(&self.top_of_block)
