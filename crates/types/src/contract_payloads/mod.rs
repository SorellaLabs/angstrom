<<<<<<< HEAD
use alloy::sol;
=======
use alloy::{
    primitives::{keccak256, Address, FixedBytes},
    sol
};
>>>>>>> 1b39882a
use pade_macro::{PadeDecode, PadeEncode};

pub mod angstrom;
pub mod asset;
pub mod rewards;
pub mod tob;

sol! {
    #[derive(Debug, PadeEncode, PadeDecode)]
    struct Asset {
        address addr;
        uint128 borrow;
        uint128 save;
        uint128 settle;
    }

    #[derive(Debug, PadeEncode, PadeDecode)]
    struct Pair {
        uint16 index0;
        uint16 index1;
        uint16 store_index;
        uint256 price_1over0;
    }
}<|MERGE_RESOLUTION|>--- conflicted
+++ resolved
@@ -1,11 +1,7 @@
-<<<<<<< HEAD
-use alloy::sol;
-=======
 use alloy::{
     primitives::{keccak256, Address, FixedBytes},
     sol
 };
->>>>>>> 1b39882a
 use pade_macro::{PadeDecode, PadeEncode};
 
 pub mod angstrom;
