--- conflicted
+++ resolved
@@ -7,15 +7,11 @@
 pub mod matching;
 pub mod orders;
 pub mod primitive;
-<<<<<<< HEAD
 pub mod reth_db_wrapper;
-pub mod sol_bindings;
-=======
 pub mod sol_bindings;
 
 // #[cfg(feature = "testnet")]
 // pub use sol_bindings::rpc_orders::{
 //     random_ExactFlashOrder, random_ExactFlashOrder,
 // random_ExactStandingOrder,     random_PartialFlashOrder,
-// random_PartialStandingOrder, random_TopOfBlockOrder };
->>>>>>> 6a478d17
+// random_PartialStandingOrder, random_TopOfBlockOrder };