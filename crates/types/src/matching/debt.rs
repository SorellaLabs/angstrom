--- conflicted
+++ resolved
@@ -437,13 +437,8 @@
 
 #[cfg(test)]
 mod test {
-<<<<<<< HEAD
-    use super::{Debt, DebtType};
-    use crate::matching::Ray;
-=======
     use super::Debt;
     use crate::matching::{DebtType, Ray};
->>>>>>> 97062646
 
     #[test]
     fn test_debt_type_basics() {
@@ -523,7 +518,6 @@
     }
 
     #[test]
-<<<<<<< HEAD
     fn test_debt_addition() {
         let price = Ray::calc_price_generic(100u64, 200u64, false);
 
@@ -580,6 +574,7 @@
     fn test_debt_comparison() {
         let price1 = Ray::calc_price_generic(100u64, 200u64, false);
         let price2 = Ray::calc_price_generic(100u64, 300u64, false);
+
         let debt = Debt::new(DebtType::ExactIn(200), price1);
 
         // Test Ray comparisons
@@ -611,21 +606,61 @@
     }
 
     #[test]
-=======
->>>>>>> 97062646
     fn test_freed_amounts() {
+        // Test ExactIn (bid side) cases
         let price = Ray::calc_price_generic(100u64, 200u64, false);
         let debt = Debt::new(DebtType::ExactIn(200), price);
 
-        assert_eq!(debt.freed_t0(50), 25);
-        assert_eq!(debt.freed_t0(200), 100);
-        assert_eq!(debt.freed_t0(300), 100);
-
-        assert_eq!(debt.freed_t1(25), 50); // panics here, returns 51
-        assert_eq!(debt.freed_t1(100), 200);
-        assert_eq!(debt.freed_t1(150), 200);
-    }
-<<<<<<< HEAD
+        // Test freed_t0 with various T1 changes
+        assert_eq!(debt.freed_t0(0), 0, "No T1 change should free no T0");
+        assert_eq!(debt.freed_t0(50), 25, "Quarter T1 reduction should free quarter T0");
+        assert_eq!(debt.freed_t0(100), 50, "Half T1 reduction should free half T0");
+        assert_eq!(debt.freed_t0(200), 100, "Full T1 reduction should free all T0");
+        assert_eq!(debt.freed_t0(300), 100, "Excess T1 reduction should free all T0");
+
+        // Test freed_t1 with various T0 changes
+        assert_eq!(debt.freed_t1(0), 0, "No T0 change should free no T1");
+        assert_eq!(debt.freed_t1(25), 50, "Quarter T0 reduction should free quarter T1");
+        assert_eq!(debt.freed_t1(50), 100, "Half T0 reduction should free half T1");
+        assert_eq!(debt.freed_t1(100), 200, "Full T0 reduction should free all T1");
+        assert_eq!(debt.freed_t1(150), 200, "Excess T0 reduction should free all T1");
+
+        // Test ExactOut (ask side) cases
+        let price_out = Ray::calc_price_generic(100u64, 200u64, true);
+        let debt_out = Debt::new(DebtType::ExactOut(200), price_out);
+
+        // Test freed_t0 for ExactOut
+        assert_eq!(debt_out.freed_t0(0), 0, "No T1 change should free no T0 (ask)");
+        assert_eq!(debt_out.freed_t0(50), 25, "Quarter T1 reduction should free quarter T0 (ask)");
+        assert_eq!(debt_out.freed_t0(100), 50, "Half T1 reduction should free half T0 (ask)");
+        assert_eq!(debt_out.freed_t0(200), 100, "Full T1 reduction should free all T0 (ask)");
+        assert_eq!(debt_out.freed_t0(300), 100, "Excess T1 reduction should free all T0 (ask)");
+
+        // Test freed_t1 for ExactOut
+        assert_eq!(debt_out.freed_t1(0), 0, "No T0 change should free no T1 (ask)");
+        assert_eq!(debt_out.freed_t1(25), 50, "Quarter T0 reduction should free quarter T1 (ask)");
+        assert_eq!(debt_out.freed_t1(50), 100, "Half T0 reduction should free half T1 (ask)");
+        assert_eq!(debt_out.freed_t1(100), 200, "Full T0 reduction should free all T1 (ask)");
+        assert_eq!(debt_out.freed_t1(150), 200, "Excess T0 reduction should free all T1 (ask)");
+
+        // Test edge cases
+        // Zero magnitude debt
+        let zero_debt = Debt::new(DebtType::ExactIn(0), price);
+        assert_eq!(zero_debt.freed_t0(100), 0, "Zero debt should free no T0");
+        assert_eq!(zero_debt.freed_t1(100), 0, "Zero debt should free no T1");
+
+        // Single unit tests
+        let unit_price = Ray::calc_price_generic(1u64, 1u64, false);
+        let unit_debt = Debt::new(DebtType::ExactIn(1), unit_price);
+        assert_eq!(unit_debt.freed_t0(1), 1, "Unit debt should free single T0");
+        assert_eq!(unit_debt.freed_t1(1), 1, "Unit debt should free single T1");
+
+        // Large number tests
+        let large_price = Ray::calc_price_generic(1_000_000u64, 2_000_000u64, false);
+        let large_debt = Debt::new(DebtType::ExactIn(2_000_000), large_price);
+        assert_eq!(large_debt.freed_t0(1_000_000), 500_000, "Large debt should handle big numbers");
+        assert_eq!(large_debt.freed_t1(500_000), 1_000_000, "Large debt should handle big numbers");
+    }
 
     #[test]
     fn test_edge_cases() {
@@ -662,6 +697,79 @@
         let proportion = debt.calc_proportion(50, 0, true);
         assert_eq!(proportion, 0);
     }
-=======
->>>>>>> 97062646
+
+    #[test]
+    fn test_slack_at_price() {
+        // Test ExactIn (bid side) cases
+        let debt_type = DebtType::exact_in(1000);
+
+        // Test with exact division price
+        let price = Ray::calc_price_generic(100u128, 1000u128, false); // 10:1 ratio
+        assert_eq!(
+            debt_type.slack_at_price(price),
+            0,
+            "ExactIn with exact division should have 0 slack"
+        );
+
+        // Test with price that creates remainder
+        let price = Ray::calc_price_generic(95u128, 1000u128, false); // ~10.53:1 ratio
+        assert!(
+            debt_type.slack_at_price(price) > 0,
+            "ExactIn with inexact division should have positive slack"
+        );
+
+        // Test with very small price
+        let price = Ray::calc_price_generic(1u128, 1000u128, false);
+        let slack = debt_type.slack_at_price(price);
+        assert!(
+            slack > 0,
+            "ExactIn with small price should have positive slack, {price:?} {slack:?}"
+        );
+
+        // Test ExactOut (ask side) cases
+        let debt_type = DebtType::exact_out(1000);
+
+        // Test with exact division price
+        let price = Ray::calc_price_generic(100u128, 1000u128, true); // 10:1 ratio
+        assert_eq!(
+            debt_type.slack_at_price(price),
+            u128::MAX,
+            "ExactOut with exact division should have max slack"
+        );
+
+        // Test with price that creates remainder
+        let price = Ray::calc_price_generic(95u128, 1000u128, true);
+        let slack = debt_type.slack_at_price(price);
+        assert!(
+            slack < u128::MAX,
+            "ExactOut with inexact division should have less than max slack"
+        );
+
+        // Test edge cases
+        // Test with zero amount
+        let debt_type = DebtType::exact_in(0);
+        let price = Ray::calc_price_generic(1u128, 1u128, false);
+        assert_eq!(debt_type.slack_at_price(price), 0, "Zero amount should have zero slack");
+
+        // Test with minimum price
+        let debt_type = DebtType::exact_in(1000);
+        let min_price = Ray::min_uniswap_price();
+        assert!(
+            debt_type.slack_at_price(min_price) > 0,
+            "Minimum price should have positive slack"
+        );
+
+        // Test with maximum price
+        let max_price = Ray::max_uniswap_price();
+        assert!(
+            debt_type.slack_at_price(max_price) > 0,
+            "Maximum price should have positive slack"
+        );
+
+        // Test ask side subtraction behavior
+        let debt_type = DebtType::exact_out(100);
+        let price = Ray::calc_price_generic(10u128, 100u128, true);
+        let slack = debt_type.slack_at_price(price);
+        assert_eq!(slack, u128::MAX, "Ask side should subtract 1 from raw slack calculation");
+    }
 }