--- conflicted
+++ resolved
@@ -496,12 +496,7 @@
         // down otherwise we want to round up.  Note that this diverges from other
         // rounding being done.
         let filled_price =
-<<<<<<< HEAD
-            current_blob.map(|(t0, t1)| Ray::calc_price_generic(t0, t1, price_dropping));
-        tracing::info!(?filled_price);
-=======
             current_blob.map(|(t0, t1)| Ray::calc_price_generic(t0, t1, !price_dropping));
->>>>>>> 01bd72cd
 
         tracing::trace!(?filled_price, swap_end_price = ?self.end_bound.price, "Found post-donation price");
         // We've now found our filled price, we can allocate our reward to each tick
@@ -514,11 +509,7 @@
             .map(|step| {
                 let reward = if let Some(f) = filled_price {
                     // T1 is constant, so we need to know how much t0 we need
-<<<<<<< HEAD
-                    let target_t0 = f.inverse_quantity(step.d_t1, price_dropping);
-=======
                     let target_t0 = f.inverse_quantity(step.d_t1, round_up);
->>>>>>> 01bd72cd
                     if price_dropping {
                         // If the filled_price should be lower than our current price, then our
                         // target T0 is MORE than we have in this step
