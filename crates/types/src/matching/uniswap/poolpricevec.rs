--- conflicted
+++ resolved
@@ -1,33 +1,28 @@
 use std::{cmp::Ordering, collections::HashMap, ops::Neg};
 
-<<<<<<< HEAD
-use alloy::primitives::{Uint, I256, U256};
-use eyre::{eyre, Context};
-=======
 use alloy::primitives::{I256, U256, Uint};
-use eyre::{Context, OptionExt, eyre};
->>>>>>> 0286a559
+use eyre::{Context, eyre};
 use uniswap_v3_math::{
     sqrt_price_math::{
         _get_amount_0_delta, _get_amount_1_delta, get_next_sqrt_price_from_input,
-        get_next_sqrt_price_from_output
+        get_next_sqrt_price_from_output,
     },
-    swap_math::compute_swap_step
+    swap_math::compute_swap_step,
 };
 
 use super::{Direction, LiqRangeRef, Quantity, Tick, poolprice::PoolPrice};
 use crate::{
     matching::{Ray, SqrtPriceX96, math::low_to_high},
-    orders::OrderPrice
+    orders::OrderPrice,
 };
 
 #[derive(Clone, Debug)]
 pub struct SwapStep<'a> {
     start_price: SqrtPriceX96,
-    end_price:   SqrtPriceX96,
-    d_t0:        u128,
-    d_t1:        u128,
-    liq_range:   LiqRangeRef<'a>
+    end_price: SqrtPriceX96,
+    d_t0: u128,
+    d_t1: u128,
+    liq_range: LiqRangeRef<'a>,
 }
 
 impl<'a> SwapStep<'a> {
@@ -39,7 +34,7 @@
     pub fn for_range(
         start: &PoolPrice<'a>,
         end: &PoolPrice<'a>,
-        liq_range: &LiqRangeRef<'a>
+        liq_range: &LiqRangeRef<'a>,
     ) -> eyre::Result<Self> {
         Self::for_price_range(&start.price, &end.price, liq_range)
     }
@@ -54,7 +49,7 @@
     pub fn for_price_range(
         start: &SqrtPriceX96,
         end: &SqrtPriceX96,
-        liq_range: &LiqRangeRef<'a>
+        liq_range: &LiqRangeRef<'a>,
     ) -> eyre::Result<Self> {
         // Sort our incoming prices into the low and high price
         let (low, high) = low_to_high(start, end);
@@ -119,7 +114,7 @@
     fn compute_info(
         start_price: SqrtPriceX96,
         end_price: SqrtPriceX96,
-        liq_range: LiqRangeRef<'a>
+        liq_range: LiqRangeRef<'a>,
     ) -> eyre::Result<Self> {
         // Make sure our prices are in the appropriate range.
         let (low_price, high_price) = low_to_high(&start_price, &end_price);
@@ -136,7 +131,7 @@
         let liquidity = liq_range.liquidity;
         let (round_0, round_1) = match Direction::from_prices(start_price, end_price) {
             Direction::BuyingT0 => (false, true),
-            Direction::SellingT0 => (true, false)
+            Direction::SellingT0 => (true, false),
         };
         let sqrt_ratio_a_x_96 = start_price.into();
         let sqrt_ratio_b_x_96 = end_price.into();
@@ -191,20 +186,20 @@
     /// HashMap from liquidity range bounds `(lower_tick, upper_tick)` to
     /// donation quantity in T0
     pub tick_donations: HashMap<(Tick, Tick), u128>,
-    pub final_price:    SqrtPriceX96,
+    pub final_price: SqrtPriceX96,
     /// Total amount of donation in T0
-    pub total_donated:  u128,
+    pub total_donated: u128,
     /// Total amount of "tribute" taken by Angstrom in T0
-    pub tribute:        u128
+    pub tribute: u128,
 }
 
 #[derive(Clone, Debug)]
 pub struct PoolPriceVec<'a> {
     pub start_bound: PoolPrice<'a>,
-    pub end_bound:   PoolPrice<'a>,
-    pub d_t0:        u128,
-    pub d_t1:        u128,
-    pub steps:       Option<Vec<SwapStep<'a>>>
+    pub end_bound: PoolPrice<'a>,
+    pub d_t0: u128,
+    pub d_t1: u128,
+    pub steps: Option<Vec<SwapStep<'a>>>,
 }
 
 impl<'a> PoolPriceVec<'a> {
@@ -288,7 +283,7 @@
     fn from_steps(
         start: PoolPrice<'a>,
         end: PoolPrice<'a>,
-        steps: Vec<SwapStep<'a>>
+        steps: Vec<SwapStep<'a>>,
     ) -> eyre::Result<Self> {
         let (d_t0, d_t1) = steps.iter().fold((0_u128, 0_u128), |(t0, t1), step| {
             (t0.saturating_add(step.d_t0), t1.saturating_add(step.d_t1))
@@ -299,7 +294,7 @@
     pub fn from_swap(
         start: PoolPrice<'a>,
         direction: Direction,
-        quantity: Quantity
+        quantity: Quantity,
     ) -> eyre::Result<Self> {
         let fee_pips = 0;
         let mut total_in = U256::ZERO;
@@ -329,7 +324,7 @@
                     end_price: target_price,
                     d_t0: 0,
                     d_t1: 0,
-                    liq_range
+                    liq_range,
                 });
                 current_liq_range = liq_range.next(direction);
                 continue;
@@ -349,7 +344,7 @@
                 target_price.into(),
                 liq_range.liquidity(),
                 amount_remaining,
-                fee_pips
+                fee_pips,
             )
             .wrap_err_with(|| {
                 format!(
@@ -386,7 +381,7 @@
                 end_price: SqrtPriceX96::from(fin_price),
                 d_t0,
                 d_t1,
-                liq_range
+                liq_range,
             });
             // (avg_price, end_price, amount_out, liq_range));
 
@@ -410,9 +405,9 @@
         let Some(steps) = self.steps.as_ref() else {
             return DonationResult {
                 tick_donations: HashMap::new(),
-                final_price:    self.end_bound.price,
-                total_donated:  0,
-                tribute:        total_donation
+                final_price: self.end_bound.price,
+                total_donated: 0,
+                tribute: total_donation,
             };
         };
 
@@ -477,17 +472,7 @@
             if price_dropping {
                 *c_t0 += remaining_donation
             } else {
-<<<<<<< HEAD
                 *c_t0 = c_t0.saturating_sub(remaining_donation)
-=======
-                // If we don't have enough bribe to pay the whole cost, figure out where the
-                // target price winds up based on what we do have and end this iteration
-                if remaining_donation > U256::ZERO {
-                    let partial_dprice = Ray::calc_price(q_step, remaining_donation);
-                    filled_price += partial_dprice;
-                }
-                break;
->>>>>>> 0286a559
             }
         }
         // Now we can find our filled price - if the price is dropping we want to round
@@ -533,7 +518,7 @@
             tick_donations,
             final_price: self.end_bound.as_sqrtpricex96(),
             total_donated,
-            tribute
+            tribute,
         }
     }
 
@@ -566,7 +551,7 @@
     fn delta_to_price(
         start_price: SqrtPriceX96,
         end_price: SqrtPriceX96,
-        liquidity: u128
+        liquidity: u128,
     ) -> (u128, u128) {
         let sqrt_ratio_a_x_96 = start_price.into();
         let sqrt_ratio_b_x_96 = end_price.into();
@@ -605,7 +590,7 @@
                 self.start_bound.price.into(),
                 liquidity,
                 U256::from(quantity),
-                true
+                true,
             )
             .map(SqrtPriceX96::from)
             .unwrap()
@@ -614,7 +599,7 @@
                 self.start_bound.price.into(),
                 liquidity,
                 U256::from(quantity),
-                true
+                true,
             )
             .map(SqrtPriceX96::from)
             .unwrap()
@@ -628,7 +613,7 @@
     pub fn swap_to_price(
         start: PoolPrice<'a>,
         final_price: SqrtPriceX96,
-        direction: Direction
+        direction: Direction,
     ) -> eyre::Result<Self> {
         let fee_pips = 0;
         let mut total_in = U256::ZERO;
@@ -668,7 +653,7 @@
                     end_price: target_price,
                     d_t0: 0,
                     d_t1: 0,
-                    liq_range
+                    liq_range,
                 });
                 current_liq_range = liq_range.next(direction);
                 continue;
@@ -688,7 +673,7 @@
                 target_price.into(),
                 liq_range.liquidity(),
                 amount_remaining,
-                fee_pips
+                fee_pips,
             )
             .wrap_err_with(|| {
                 format!(
@@ -725,7 +710,7 @@
                 end_price: SqrtPriceX96::from(fin_price),
                 d_t0,
                 d_t1,
-                liq_range
+                liq_range,
             });
             // (avg_price, end_price, amount_out, liq_range));
 
@@ -751,7 +736,7 @@
         let liquidity = 1_000_000_000_000_000_u128;
         let pool = PoolSnapshot::new(
             vec![LiqRange { liquidity, lower_tick: 100000, upper_tick: 100100 }],
-            SqrtPriceX96::at_tick(100050).unwrap()
+            SqrtPriceX96::at_tick(100050).unwrap(),
         )
         .unwrap();
         PoolPriceVec::new(pool.current_price(), pool.current_price());
@@ -839,7 +824,7 @@
         let buy_vec = PoolPriceVec::from_swap(
             low_start,
             Direction::BuyingT0,
-            Quantity::Token0(1234567890_u128)
+            Quantity::Token0(1234567890_u128),
         )
         .expect("Failed to generate pricevec from swap");
 
@@ -849,7 +834,7 @@
         let sell_vec = PoolPriceVec::from_swap(
             high_start,
             Direction::SellingT0,
-            Quantity::Token0(1234567890_u128)
+            Quantity::Token0(1234567890_u128),
         )
         .expect("Failed to generate pricevec from swap");
 
@@ -878,7 +863,7 @@
         let from_swap_vec = PoolPriceVec::from_swap(
             start_bound,
             Direction::SellingT0,
-            Quantity::Token0(pricevec.d_t0)
+            Quantity::Token0(pricevec.d_t0),
         )
         .expect("Failed to generate pricevec from swap");
         let from_swap_steps = from_swap_vec.steps.expect("Steps not generated");
@@ -902,7 +887,7 @@
         let end_price = SqrtPriceX96::at_tick(100050).unwrap();
         let pool = PoolSnapshot::new(
             vec![segment_1, segment_2, segment_3, segment_4, segment_5],
-            cur_price
+            cur_price,
         )
         .unwrap();
 
