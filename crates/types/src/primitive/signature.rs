--- conflicted
+++ resolved
@@ -18,11 +18,7 @@
 
 #[derive(Debug, Clone, Copy, PartialEq, Eq, Hash, Serialize, Deserialize)]
 #[repr(transparent)]
-<<<<<<< HEAD
-// #[derive(Default)]
-=======
 //#[derive(Default)]
->>>>>>> 9dc4a570
 pub struct Signature(pub ESignature);
 
 impl Signature {
@@ -33,11 +29,7 @@
         let r = U256::from_be_slice(&bytes[0..32]);
         let s = U256::from_be_slice(&bytes[32..64]);
         let odd_y_parity = bytes[65] != 0;
-<<<<<<< HEAD
-        Ok(Self(ESignature::new(r, s, odd_y_parity.into())))
-=======
         Ok(Self(ESignature::new(r, s, Parity::from(odd_y_parity))))
->>>>>>> 9dc4a570
     }
 
     pub fn recover_signer_full_public_key(
@@ -47,11 +39,7 @@
         let mut bytes_sig = [0u8; 65];
         bytes_sig[..32].copy_from_slice(&self.r().to_be_bytes::<32>());
         bytes_sig[32..64].copy_from_slice(&self.s().to_be_bytes::<32>());
-<<<<<<< HEAD
-        bytes_sig[64] = self.v().y_parity_byte();
-=======
         bytes_sig[64] = self.0.v().y_parity() as u8;
->>>>>>> 9dc4a570
 
         let sig = RecoverableSignature::from_compact(
             &bytes_sig[0..64],
