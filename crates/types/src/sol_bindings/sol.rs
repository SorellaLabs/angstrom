mod private {
    use alloy_rlp::{RlpDecodable, RlpEncodable};
    use alloy_sol_macro::sol;
    use serde::{Deserialize, Serialize};

    sol! {
        #[derive(Debug, Default, PartialEq, Eq,Serialize, Deserialize,Hash)]
        enum OrderMode {
            ExactIn,
            ExactOut,
            #[default]
            Partial
        }

        #[derive(Debug, Default, PartialEq, Eq,Serialize, Deserialize,Hash)]
        enum OrderType {
            Flash,
            #[default]
            Standing
        }

<<<<<<< HEAD
        #[derive(Debug, Default, PartialEq, Eq, Serialize, Deserialize)]
=======
        #[derive(Debug, Default, PartialEq, Eq,Serialize, Deserialize,Hash)]
>>>>>>> 528dfa95
        enum AssetForm {
            #[default]
            Liquid,
            UniV4Claim,
            AngstromClaim,
        }


<<<<<<< HEAD
        #[derive(Debug, Default, PartialEq, Eq, Serialize, Deserialize, RlpEncodable, RlpDecodable)]
=======
        #[derive(Debug, Default, PartialEq, Eq, Serialize, Deserialize, Hash)]
>>>>>>> 528dfa95
        struct StandingOrder {
            string mode;
            uint256 max_amount_in_or_out;
            uint256 min_price;
            AssetIndex asset_in;
            AssetForm asset_in_form;
            AssetIndex asset_out;
            AssetForm asset_out_form;
            address recipient;
            bytes hook_data;
            uint64 nonce;
            uint256 deadline;
            bytes signature;
        }

<<<<<<< HEAD
        #[derive(Debug, Default, PartialEq, Eq, Serialize, Deserialize, RlpEncodable, RlpDecodable)]
=======
        #[derive(Debug, Default, PartialEq, Eq,Serialize, Deserialize,Hash)]
>>>>>>> 528dfa95
        struct FlashOrder {
            string mode;
            uint256 max_amount_in_or_out;
            uint256 min_price;
            AssetIndex asset_in;
            AssetForm asset_in_form;
            AssetIndex asset_out;
            AssetForm asset_out_form;
            address recipient;
            bytes hook_data;
            uint64 valid_for_block;
            bytes signature;
        }


<<<<<<< HEAD
        #[derive(Debug, Default, PartialEq, Eq, Serialize, Deserialize, RlpEncodable, RlpDecodable)]
=======
        #[derive(Debug, Default, PartialEq, Eq,Serialize, Deserialize,Hash)]
>>>>>>> 528dfa95
        struct TopOfBlockOrder {
            uint256 amountIn;
            uint256 amountOut;
            AssetIndex assetInIndex;
            AssetForm assetInForm;
            AssetIndex assetOutIndex;
            AssetForm assetOutForm;
            address recipient;
            address hook;
            bytes hookPayload;
            address from;
            bytes signature;
        }

        #[derive(Debug, Default, PartialEq, Eq, Hash,Serialize, Deserialize)]
        type AssetIndex is uint16;

        #[derive(Debug, Default, PartialEq, Eq,Serialize, Deserialize,Hash)]
        struct GenericOrder {
            OrderType otype;
            OrderMode mode;
            uint256 amountSpecified;
            uint256 minPrice;
            AssetIndex assetInIndex;
            AssetForm assetInForm;
            AssetIndex assetOutIndex;
            AssetForm assetOutForm;
            uint64 nonce;
            uint256 deadline;
            address recipient;
            address hook;
            bytes hookPayload;
            uint256 amountFilled;
            address from;
            bytes signature;
        }


        #[derive(Debug, Default, PartialEq, Eq,Serialize, Deserialize,Hash)]
        struct Price {
            AssetIndex outIndex;
            AssetIndex inIndex;
            uint256 price;
        }

        #[derive(Debug, Default, PartialEq, Eq,Serialize, Deserialize,Hash)]
        struct Swap {
            AssetIndex asset0Index;
            AssetIndex asset1Index;
            bool zeroForOne;
            uint256 amountIn;
        }

        #[derive(Debug, Default, PartialEq, Eq,Serialize, Deserialize,Hash)]
        struct Donate {
            AssetIndex asset0Index;
            AssetIndex asset1Index;
            int24 startTick;
            uint256 totalTicks;
            uint128 startLiquidity;
            uint256[] amounts0;
        }

        #[derive(Debug, Default, PartialEq, Eq,Serialize, Deserialize,Hash)]
        struct ContractBundle {
            address[] assets;
            Price[] initial_prices;
            bytes[] pre_transformations;
            TopOfBlockOrder[] top_of_block_orders;
            Swap[] swaps;
            GenericOrder[] orders;
            bytes[] post_transformations;
            Donate[] donates;
        }

        #[derive(Debug)]
        contract AngstromContract {
            error InsufficientBalance();
            error InsufficientPermission();

            mapping(address owner =>
                mapping(uint256 id => uint256 amount)) public balanceOf;
            mapping(address owner =>
                mapping(address spender =>
                    mapping(uint256 id => uint256 amount))) public allowance;
            mapping(address owner =>
                mapping(address spender => bool)) public isOperator;

            function transfer(address receiver, uint256 id, uint256 amount) public returns (bool);
            function transferFrom(
                address sender,
                address receiver,
                uint256 id,
                uint256 amount
            ) public returns (bool);
            function approve(address spender, uint256 id, uint256 amount) public returns (bool);
            function setOperator(address spender, bool approved) public returns (bool);
            function supportsInterface(bytes4 interfaceId) public pure returns (bool supported);

            function execute(bytes calldata data) external;

            function userToUserLiquidTransfer(
                address from,
                address to,
                address asset,
                uint256 amount
            ) public;
            function userToUserV4ClaimTransfer(
                address from,
                address to,
                address asset,
                uint256 amount
            ) public;
            function pullLiquid(address from, address asset, uint256 amount) public;
            function pushLiquid(address to, address asset, uint256 amount) public;
            function pullToV4(address from, address asset, uint256 amount) public;
            function pushFromV4(address to, address asset, uint256 amount) public;
            function burnV4(address from, address asset, uint256 amount) public;
            function mintV4(address to, address asset, uint256 amount) public;
            function saveNodeFee(address asset, uint256 amount) public;
            function uniV4DeltaToFree(address asset, uint256 amount) public;
            function freeToUniV4Free(address asset, uint256 amount) public;
            function allUniV4FreeToUniV4Delta(address asset) public;
        }
    }

    use std::ops::Deref;
    impl Deref for AssetIndex {
        type Target = u16;

        fn deref(&self) -> &Self::Target {
            &self.0
        }
    }
}

use alloy_rlp::{Decodable, Encodable};
pub use private::{
    AngstromContract, AssetForm as SolAssetForm, AssetIndex, ContractBundle, Donate as SolDonate,
    FlashOrder, GenericOrder as SolGenericOrder, OrderMode as SolOrderMode,
    OrderType as SolOrderType, Price as SolPrice, StandingOrder, Swap as SolSwap, TopOfBlockOrder
};

// RLP encoding implementations needed

impl Encodable for SolAssetForm {
    fn encode(&self, out: &mut dyn bytes::BufMut) {
        match self {
            Self::Liquid => 0_u8.encode(out),
            Self::UniV4Claim => 1_u8.encode(out),
            Self::AngstromClaim => 2_u8.encode(out),
            Self::__Invalid => 3_u8.encode(out)
        }
    }

    fn length(&self) -> usize {
        u8::length(&2_u8)
    }
}

impl Decodable for SolAssetForm {
    fn decode(buf: &mut &[u8]) -> alloy_rlp::Result<Self> {
        let v = u8::decode(buf)?;
        match v {
            0 => Ok(Self::Liquid),
            1 => Ok(Self::UniV4Claim),
            2 => Ok(Self::AngstromClaim),
            3 => Ok(Self::__Invalid),
            _ => Err(alloy_rlp::Error::Custom("Unknown value when decoding AssetForm"))
        }
    }
}

#[derive(Default, Debug, Clone)]
pub struct InvalidSolEnumVariant;

impl std::error::Error for InvalidSolEnumVariant {}

impl std::fmt::Display for InvalidSolEnumVariant {
    fn fmt(&self, f: &mut std::fmt::Formatter<'_>) -> std::fmt::Result {
        write!(f, "InvalidSolEnumVariant")
    }
}

#[cfg(test)]
mod test {
    use alloy_primitives::{Address, U256};
    use alloy_sol_types::{SolCall, SolStruct, SolType};

    use super::*;

    #[test]
    fn test_get_eip712_names() {
        println!("TopOfBlockOrder::NAME: {}", TopOfBlockOrder::NAME);
        println!("TopOfBlockOrder::encode_type: {}", TopOfBlockOrder::eip712_encode_type());
        println!("ToB::SOL_NAME: {}", TopOfBlockOrder::SOL_NAME)
    }

    #[test]
    fn test_encode_ang_call() {
        let x = AngstromContract::pullLiquidCall::new((
            Address::parse_checksummed("0xC5EfE216CC029dB7F3C4eC68B82FBC56bbD561b8", None).unwrap(),
            Address::parse_checksummed("0x6DC10D390e3D0517F4A2ebb88939b12d0a9a17F3", None).unwrap(),
            U256::from(238)
        ))
        .abi_encode();

        println!("x: {:x?}", x);
    }
}<|MERGE_RESOLUTION|>--- conflicted
+++ resolved
@@ -1,10 +1,10 @@
 mod private {
-    use alloy_rlp::{RlpDecodable, RlpEncodable};
     use alloy_sol_macro::sol;
+    use bincode::{Decode, Encode};
     use serde::{Deserialize, Serialize};
 
     sol! {
-        #[derive(Debug, Default, PartialEq, Eq,Serialize, Deserialize,Hash)]
+        #[derive(Debug, Default, PartialEq, Eq,Hash,Serialize, Deserialize)]
         enum OrderMode {
             ExactIn,
             ExactOut,
@@ -12,18 +12,14 @@
             Partial
         }
 
-        #[derive(Debug, Default, PartialEq, Eq,Serialize, Deserialize,Hash)]
+        #[derive(Debug, Default, PartialEq, Eq,Hash,Serialize, Deserialize)]
         enum OrderType {
             Flash,
             #[default]
             Standing
         }
 
-<<<<<<< HEAD
-        #[derive(Debug, Default, PartialEq, Eq, Serialize, Deserialize)]
-=======
-        #[derive(Debug, Default, PartialEq, Eq,Serialize, Deserialize,Hash)]
->>>>>>> 528dfa95
+        #[derive(Debug, Default, PartialEq, Eq,Hash,Serialize, Deserialize )]
         enum AssetForm {
             #[default]
             Liquid,
@@ -32,115 +28,145 @@
         }
 
 
-<<<<<<< HEAD
-        #[derive(Debug, Default, PartialEq, Eq, Serialize, Deserialize, RlpEncodable, RlpDecodable)]
-=======
-        #[derive(Debug, Default, PartialEq, Eq, Serialize, Deserialize, Hash)]
->>>>>>> 528dfa95
+        #[derive(Debug, Default, PartialEq, Eq,  Hash, Encode, Decode)]
         struct StandingOrder {
             string mode;
+            #[bincode(with_serde)]
             uint256 max_amount_in_or_out;
+            #[bincode(with_serde)]
             uint256 min_price;
             AssetIndex asset_in;
+            #[bincode(with_serde)]
             AssetForm asset_in_form;
             AssetIndex asset_out;
+            #[bincode(with_serde)]
             AssetForm asset_out_form;
+            #[bincode(with_serde)]
             address recipient;
+            #[bincode(with_serde)]
             bytes hook_data;
             uint64 nonce;
+            #[bincode(with_serde)]
             uint256 deadline;
+            #[bincode(with_serde)]
             bytes signature;
         }
 
-<<<<<<< HEAD
-        #[derive(Debug, Default, PartialEq, Eq, Serialize, Deserialize, RlpEncodable, RlpDecodable)]
-=======
-        #[derive(Debug, Default, PartialEq, Eq,Serialize, Deserialize,Hash)]
->>>>>>> 528dfa95
+        #[derive(Debug, Default, PartialEq, Eq,Hash,Encode, Decode)]
         struct FlashOrder {
             string mode;
+            #[bincode(with_serde)]
             uint256 max_amount_in_or_out;
+            #[bincode(with_serde)]
             uint256 min_price;
             AssetIndex asset_in;
+            #[bincode(with_serde)]
             AssetForm asset_in_form;
             AssetIndex asset_out;
+            #[bincode(with_serde)]
             AssetForm asset_out_form;
+            #[bincode(with_serde)]
             address recipient;
+            #[bincode(with_serde)]
             bytes hook_data;
             uint64 valid_for_block;
+            #[bincode(with_serde)]
             bytes signature;
         }
 
 
-<<<<<<< HEAD
-        #[derive(Debug, Default, PartialEq, Eq, Serialize, Deserialize, RlpEncodable, RlpDecodable)]
-=======
-        #[derive(Debug, Default, PartialEq, Eq,Serialize, Deserialize,Hash)]
->>>>>>> 528dfa95
+        #[derive(Debug, Default, PartialEq, Eq,Hash,Encode, Decode)]
         struct TopOfBlockOrder {
+            #[bincode(with_serde)]
             uint256 amountIn;
+            #[bincode(with_serde)]
             uint256 amountOut;
             AssetIndex assetInIndex;
+            #[bincode(with_serde)]
             AssetForm assetInForm;
             AssetIndex assetOutIndex;
+            #[bincode(with_serde)]
             AssetForm assetOutForm;
+            #[bincode(with_serde)]
             address recipient;
+            #[bincode(with_serde)]
             address hook;
+            #[bincode(with_serde)]
             bytes hookPayload;
+            #[bincode(with_serde)]
             address from;
+            #[bincode(with_serde)]
             bytes signature;
         }
 
-        #[derive(Debug, Default, PartialEq, Eq, Hash,Serialize, Deserialize)]
+        #[derive(Debug, Default, PartialEq, Eq, Hash, Encode, Decode)]
         type AssetIndex is uint16;
 
-        #[derive(Debug, Default, PartialEq, Eq,Serialize, Deserialize,Hash)]
+        #[derive(Debug, Default, PartialEq, Eq,Hash, Encode, Decode)]
         struct GenericOrder {
+            #[bincode(with_serde)]
             OrderType otype;
+            #[bincode(with_serde)]
             OrderMode mode;
+            #[bincode(with_serde)]
             uint256 amountSpecified;
+            #[bincode(with_serde)]
             uint256 minPrice;
             AssetIndex assetInIndex;
+            #[bincode(with_serde)]
             AssetForm assetInForm;
             AssetIndex assetOutIndex;
+            #[bincode(with_serde)]
             AssetForm assetOutForm;
             uint64 nonce;
+            #[bincode(with_serde)]
             uint256 deadline;
+            #[bincode(with_serde)]
             address recipient;
+            #[bincode(with_serde)]
             address hook;
+            #[bincode(with_serde)]
             bytes hookPayload;
+            #[bincode(with_serde)]
             uint256 amountFilled;
+            #[bincode(with_serde)]
             address from;
+            #[bincode(with_serde)]
             bytes signature;
         }
 
 
-        #[derive(Debug, Default, PartialEq, Eq,Serialize, Deserialize,Hash)]
+        #[derive(Debug, Default, PartialEq, Eq,Hash,Encode, Decode)]
         struct Price {
             AssetIndex outIndex;
             AssetIndex inIndex;
+            #[bincode(with_serde)]
             uint256 price;
         }
 
-        #[derive(Debug, Default, PartialEq, Eq,Serialize, Deserialize,Hash)]
+        #[derive(Debug, Default, PartialEq, Eq,Hash,Encode, Decode)]
         struct Swap {
             AssetIndex asset0Index;
             AssetIndex asset1Index;
             bool zeroForOne;
+            #[bincode(with_serde)]
             uint256 amountIn;
         }
 
-        #[derive(Debug, Default, PartialEq, Eq,Serialize, Deserialize,Hash)]
+        #[derive(Debug, Default, PartialEq, Eq,Hash,Encode, Decode)]
         struct Donate {
             AssetIndex asset0Index;
             AssetIndex asset1Index;
             int24 startTick;
+            #[bincode(with_serde)]
             uint256 totalTicks;
+            #[bincode(with_serde)]
             uint128 startLiquidity;
+            #[bincode(with_serde)]
             uint256[] amounts0;
         }
 
-        #[derive(Debug, Default, PartialEq, Eq,Serialize, Deserialize,Hash)]
+        #[derive(Debug, Default, PartialEq, Eq,Hash, Serialize, Deserialize)]
         struct ContractBundle {
             address[] assets;
             Price[] initial_prices;
