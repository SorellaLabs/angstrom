use std::{
    collections::HashMap,
    fmt::Debug,
    future::Future,
    hash::Hash,
    ops::Deref,
    sync::{Arc, RwLock, RwLockReadGuard},
    task::Poll
};

use alloy::{
    primitives::{Address, BlockNumber},
    rpc::types::{Block, eth::Filter},
    transports::{RpcError, TransportErrorKind}
};
use alloy_primitives::Log;
use angstrom_types::{
    block_sync::BlockSyncConsumer,
    contract_payloads::tob::ToBOutcome,
    matching::uniswap::PoolSnapshot,
    primitive::PoolId,
    sol_bindings::{grouped_orders::OrderWithStorageData, rpc_orders::TopOfBlockOrder}
};
use arraydeque::ArrayDeque;
<<<<<<< HEAD
use futures_util::{stream::BoxStream, StreamExt};
=======
use futures::FutureExt;
use futures_util::{StreamExt, stream::BoxStream};
>>>>>>> 0286a559
use thiserror::Error;
use tokio::sync::Notify;

use super::{pool::PoolError, pool_providers::PoolMangerBlocks};
use crate::uniswap::{
    pool::EnhancedUniswapPool,
    pool_data_loader::{DataLoader, PoolDataLoader},
    pool_providers::PoolManagerProvider
};

pub type StateChangeCache<Loader, A> = HashMap<A, ArrayDeque<StateChange<Loader, A>, 150>>;

pub type SyncedUniswapPool<A = PoolId, Loader = DataLoader<A>> =
    Arc<RwLock<EnhancedUniswapPool<Loader, A>>>;

const MODULE_NAME: &str = "UniswapV4";

#[derive(Debug, Clone, Copy)]
pub struct TickRangeToLoad<A = PoolId> {
    pub pool_id:    A,
    pub start_tick: i32,
    pub zfo:        bool,
    pub tick_count: u16
}

type PoolMap<Loader, A> = Arc<HashMap<A, Arc<RwLock<EnhancedUniswapPool<Loader, A>>>>>;

#[derive(Clone)]
pub struct SyncedUniswapPools<A = PoolId, Loader = DataLoader<A>>
where
    Loader: PoolDataLoader<A>
{
    pools: PoolMap<Loader, A>,
    tx:    tokio::sync::mpsc::Sender<(TickRangeToLoad<A>, Arc<Notify>)>
}

impl<A, Loader> Deref for SyncedUniswapPools<A, Loader>
where
    Loader: PoolDataLoader<A>
{
    type Target = PoolMap<Loader, A>;

    fn deref(&self) -> &Self::Target {
        &self.pools
    }
}

/// Amount of ticks to load when we go out of scope;
const OUT_OF_SCOPE_TICKS: u16 = 20;

const ATTEMPTS: u8 = 5;

impl<A, Loader> SyncedUniswapPools<A, Loader>
where
    Loader: PoolDataLoader<A> + Default,
    A: Debug + Hash + PartialEq + Eq + Copy + Default
{
    pub fn new(
        pools: PoolMap<Loader, A>,
        tx: tokio::sync::mpsc::Sender<(TickRangeToLoad<A>, Arc<Notify>)>
    ) -> Self {
        Self { pools, tx }
    }

    /// Will calculate the tob rewards that this order specifies. More Notably,
    /// this function is async and will make sure that we always have the
    /// needed ticks loaded in order to ensure we can always properly
    /// simulate a order.
    pub async fn calculate_rewards(
        &self,
        pool_id: A,
        tob: &OrderWithStorageData<TopOfBlockOrder>
    ) -> eyre::Result<ToBOutcome> {
        tracing::info!("calculate_rewards function");

        let mut cnt = ATTEMPTS;
        loop {
            let market_snapshot = {
                let pool = self.pools.get(&pool_id).unwrap().read().unwrap();
                pool.fetch_pool_snapshot().map(|v| v.2).unwrap()
            };

            let outcome = ToBOutcome::from_tob_and_snapshot(tob, &market_snapshot);

            if outcome.is_err() {
                let zfo = !tob.is_bid;
                let not = Arc::new(Notify::new());
                // scope for awaits
                let start_tick = {
                    let pool = self.pools.get(&pool_id).unwrap().read().unwrap();
                    if zfo { pool.fetch_lowest_tick() } else { pool.fetch_highest_tick() }
                };

                let _ = self
                    .tx
                    .send((
                        // load 50 more ticks on the side of the order and try again
                        TickRangeToLoad {
                            pool_id,
                            start_tick,
                            zfo,
                            tick_count: OUT_OF_SCOPE_TICKS
                        },
                        not.clone()
                    ))
                    .await;

                not.notified().await;

                // don't loop forever
                cnt -= 1;
                if cnt == 0 {
                    return outcome;
                }

                continue;
            }
            return outcome;
        }
    }
}

pub struct UniswapPoolManager<P, BlockSync, Loader: PoolDataLoader<A>, A = Address>
where
    A: Debug + Copy
{
    /// the poolId with the fee to the dynamic fee poolId
    conversion_map:      HashMap<A, A>,
    pools:               SyncedUniswapPools<A, Loader>,
    latest_synced_block: u64,
    state_change_cache:  Arc<RwLock<StateChangeCache<Loader, A>>>,
    provider:            Arc<P>,
    block_sync:          BlockSync,
    block_stream:        BoxStream<'static, Option<PoolMangerBlocks>>,
    rx:                  tokio::sync::mpsc::Receiver<(TickRangeToLoad<A>, Arc<Notify>)>
}

impl<P, BlockSync, Loader, A> UniswapPoolManager<P, BlockSync, Loader, A>
where
    A: Eq + Hash + Debug + Default + Copy + Sync + Send + 'static,
    Loader: PoolDataLoader<A> + Default + Clone + Send + Sync + 'static,
    BlockSync: BlockSyncConsumer,
    P: PoolManagerProvider + Send + Sync + 'static
{
    pub fn new(
        pools: Vec<EnhancedUniswapPool<Loader, A>>,
        conversion_map: HashMap<A, A>,
        latest_synced_block: BlockNumber,
        provider: Arc<P>,
        block_sync: BlockSync
    ) -> Self {
        block_sync.register(MODULE_NAME);

        let rwlock_pools = pools
            .into_iter()
            .map(|pool| (pool.address(), Arc::new(RwLock::new(pool))))
            .collect();

        let block_stream = <P as Clone>::clone(&provider);
        let block_stream = block_stream.subscribe_blocks();
        let (tx, rx) = tokio::sync::mpsc::channel(100);

        Self {
            conversion_map,
            pools: SyncedUniswapPools::new(Arc::new(rwlock_pools), tx),
            latest_synced_block,
            state_change_cache: Arc::new(RwLock::new(HashMap::new())),
            block_stream,
            provider,
            block_sync,
            rx
        }
    }

    pub fn fetch_pool_snapshots(&self) -> HashMap<A, PoolSnapshot> {
        self.pools
            .iter()
            .filter_map(|(key, pool)| {
                // gotta
                Some((
                    self.convert_to_pub_id(key),
                    pool.read().unwrap().fetch_pool_snapshot().ok()?.2
                ))
            })
            .collect()
    }

    pub fn pool_addresses(&self) -> impl Iterator<Item = A> + '_ {
        self.pools.keys().map(|k| self.convert_to_pub_id(k))
    }

    pub fn pools(&self) -> SyncedUniswapPools<A, Loader> {
        let mut c = self.pools.clone();
        c.pools = Arc::new(
            c.pools
                .iter()
                .map(|(k, v)| (self.convert_to_pub_id(k), v.clone()))
                .collect()
        );

        c
    }

    fn convert_to_pub_id(&self, key: &A) -> A {
        self.conversion_map
            .iter()
            .find_map(|(r, m)| {
                if m == key {
                    return Some(r);
                }
                None
            })
            .copied()
            .unwrap()
    }

    pub fn pool(&self, address: &A) -> Option<RwLockReadGuard<'_, EnhancedUniswapPool<Loader, A>>> {
        let addr = self.conversion_map.get(address)?;
        let pool = self.pools.get(addr)?;
        Some(pool.read().unwrap())
    }

    pub fn filter(&self) -> Filter {
        // it should crash given that no pools makes no sense
        let pool = self.pools.values().next().unwrap();
        let pool = pool.read().unwrap();
        Filter::new().event_signature(pool.event_signatures())
    }

    /// Unwinds the state changes cache for every block from the most recent
    /// state change cache back to the block to unwind -1.
    fn unwind_state_changes(
        pool: &mut EnhancedUniswapPool<Loader, A>,
        state_change_cache: &mut StateChangeCache<Loader, A>,
        block_to_unwind: u64
    ) -> Result<(), PoolManagerError> {
        if let Some(cache) = state_change_cache.get_mut(&pool.address()) {
            loop {
                // check if the most recent state change block is >= the block to unwind
                match cache.get(0) {
                    Some(state_change) if state_change.block_number >= block_to_unwind => {
                        if let Some(option_state_change) = cache.pop_front() {
                            if let Some(pool_state) = option_state_change.state_change {
                                *pool = pool_state;
                            }
                        } else {
                            // We know that there is a state change from cache.get(0) so
                            // when we pop front without returning a value,
                            // there is an issue
                            return Err(PoolManagerError::PopFrontError);
                        }
                    }
                    Some(_) => return Ok(()),
                    None => {
                        // We return an error here because we never want to be unwinding past where
                        // we have state changes. For example, if you
                        // initialize a state space that syncs to block 100,
                        // then immediately after there is a chain reorg to 95,
                        // we can not roll back the state changes for an accurate state
                        // space. In this case, we return an error
                        tracing::warn!(addr=?pool.address(),"cache.get(0) == None");
                        return Err(PoolManagerError::NoStateChangesInCache);
                    }
                }
            }
        } else {
            tracing::warn!("get_mut failed");
            Err(PoolManagerError::NoStateChangesInCache)
        }
    }

    fn add_state_change_to_cache(
        state_change_cache: &mut StateChangeCache<Loader, A>,
        state_change: StateChange<Loader, A>,
        address: A
    ) -> Result<(), PoolManagerError> {
        let cache = state_change_cache.entry(address).or_default();
        if cache.is_full() {
            cache.pop_back();
        }
        cache
            .push_front(state_change)
            .map_err(|_| PoolManagerError::CapacityError)
    }

    fn handle_state_changes_from_logs(
        pool: &mut EnhancedUniswapPool<Loader, A>,
        state_change_cache: &mut StateChangeCache<Loader, A>,
        logs: Vec<Log>,
        block_number: BlockNumber
    ) -> Result<(), PoolManagerError> {
        for log in logs {
            pool.sync_from_log(log)?;
        }

        let pool_clone = pool.clone();
        Self::add_state_change_to_cache(
            state_change_cache,
            StateChange::new(Some(pool_clone), block_number),
            pool.address()
        )
    }

    fn handle_new_block_info(&mut self, block_info: PoolMangerBlocks) {
        // If there is a reorg, unwind state changes from last_synced block to the
        // chain head block number
        let (chain_head_block_number, block_range, is_reorg) = match block_info {
            PoolMangerBlocks::NewBlock(block) => (block, None, false),
            PoolMangerBlocks::Reorg(tip, range) => {
                // Handle potential overflow by ensuring we don't go below 0
                self.latest_synced_block = tip.saturating_sub(*range.end());
                tracing::trace!(
                    tip,
                    self.latest_synced_block,
                    "reorg detected, unwinding state changes"
                );
                (tip, Some(range), true)
            }
        };

        let logs = self
            .provider
            .get_logs(
                &self
                    .filter()
                    .from_block(self.latest_synced_block + 1)
                    .to_block(chain_head_block_number)
            )
            .expect("should never fail");

        if is_reorg {
            // scope for locks
            let mut state_change_cache = self.state_change_cache.write().unwrap();
            for pool in self.pools.values() {
                let mut pool_guard = pool.write().unwrap();
                Self::unwind_state_changes(
                    &mut pool_guard,
                    &mut state_change_cache,
                    chain_head_block_number
                )
                .expect("should never fail");
            }
        }

        let logs_by_address = Loader::group_logs(logs);

        for (addr, logs) in logs_by_address {
            if logs.is_empty() {
                continue;
            }

            let Some(pool) = self.pools.get(&addr) else {
                continue;
            };

            let mut pool_guard = pool.write().unwrap();
            let mut state_change_cache = self.state_change_cache.write().unwrap();
            Self::handle_state_changes_from_logs(
                &mut pool_guard,
                &mut state_change_cache,
                logs,
                chain_head_block_number
            )
            .expect("never fail");
        }

        Self::pool_update_workaround(
            chain_head_block_number,
            self.pools.clone(),
            self.provider.clone()
        );

        self.latest_synced_block = chain_head_block_number;

        if is_reorg {
            self.block_sync
                .sign_off_reorg(MODULE_NAME, block_range.unwrap(), None);
        } else {
            self.block_sync
                .sign_off_on_block(MODULE_NAME, self.latest_synced_block, None);
        }
    }

    fn pool_update_workaround(
        block_number: u64,
        pools: SyncedUniswapPools<A, Loader>,
        provider: Arc<P>
    ) {
        tracing::info!("starting poll");
        for pool in pools.pools.values() {
            let mut l = pool.write().unwrap();
            async_to_sync(l.update_to_block(Some(block_number), provider.provider())).unwrap();
        }
        tracing::info!("finished");
    }

    fn load_more_ticks(
        notifier: Arc<Notify>,
        pools: SyncedUniswapPools<A, Loader>,
        provider: Arc<P>,
        tick_req: TickRangeToLoad<A>
    ) {
        let node_provider = provider.provider();
        let mut pool = pools.get(&tick_req.pool_id).unwrap().write().unwrap();

        // given we force this to resolve, should'nt be problematic
        let ticks = async_to_sync(pool.load_more_ticks(tick_req, None, node_provider)).unwrap();

        pool.apply_ticks(ticks);

        // notify we have updated the liquidity
        notifier.notify_one();
    }
}

impl<P, BlockSync, Loader, A> Future for UniswapPoolManager<P, BlockSync, Loader, A>
where
    A: Eq + Hash + Debug + Default + Copy + Sync + Send + Unpin + 'static,
    Loader: PoolDataLoader<A> + Default + Clone + Send + Sync + Unpin + 'static,
    BlockSync: BlockSyncConsumer,
    P: PoolManagerProvider + Send + Sync + 'static
{
    type Output = ();

    fn poll(
        mut self: std::pin::Pin<&mut Self>,
        cx: &mut std::task::Context<'_>
    ) -> std::task::Poll<Self::Output> {
        while let Poll::Ready(Some(Some(block_info))) = self.block_stream.poll_next_unpin(cx) {
            self.handle_new_block_info(block_info);
        }
        while let Poll::Ready(Some((mut ticks, not))) = self.rx.poll_recv(cx) {
            // hacky for now but only way to avoid lock problems
            let pools = self.pools.clone();
            let prov = self.provider.clone();

            let addr = self.conversion_map.get(&ticks.pool_id).unwrap();
            ticks.pool_id = *addr;
            Self::load_more_ticks(not, pools, prov, ticks);
        }

        Poll::Pending
    }
}

pub fn async_to_sync<F: Future>(f: F) -> F::Output {
    let handle = tokio::runtime::Handle::try_current().expect("No tokio runtime found");
    tokio::task::block_in_place(|| handle.block_on(f))
}

#[derive(Debug)]
pub struct StateChange<Loader: PoolDataLoader<A>, A> {
    state_change: Option<EnhancedUniswapPool<Loader, A>>,
    block_number: u64
}

impl<Loader: PoolDataLoader<A>, A> StateChange<Loader, A> {
    pub fn new(state_change: Option<EnhancedUniswapPool<Loader, A>>, block_number: u64) -> Self {
        Self { state_change, block_number }
    }
}

#[derive(Error, Debug)]
pub enum PoolManagerError {
    #[error("Invalid block range")]
    InvalidBlockRange,
    #[error("No state changes in cache")]
    NoStateChangesInCache,
    #[error("Error when removing a state change from the front of the deque")]
    PopFrontError,
    #[error("State change cache capacity error")]
    CapacityError,
    #[error(transparent)]
    PoolError(#[from] PoolError),
    #[error("Empty block number of stream")]
    EmptyBlockNumberFromStream,
    #[error(transparent)]
    BlockSendError(#[from] tokio::sync::mpsc::error::SendError<Block>),
    #[error(transparent)]
    JoinError(#[from] tokio::task::JoinError),
    #[error("Synchronization has already been started")]
    SyncAlreadyStarted,
    #[error(transparent)]
    RpcTransportError(#[from] RpcError<TransportErrorKind>)
}

#[cfg(test)]
mod annoying_tests {
    use std::{sync::Arc, task::Waker};

<<<<<<< HEAD
    use alloy::providers::{
        fillers::*, network::Ethereum, Provider, ProviderBuilder, RootProvider, *
=======
    use alloy::{
        primitives::Address,
        providers::{Provider, ProviderBuilder, RootProvider, fillers::*, network::Ethereum, *}
>>>>>>> 0286a559
    };
    use angstrom_types::block_sync::GlobalBlockState;
    use tokio::sync::mpsc;

    use super::*;

    type ProviderDef = FillProvider<
        JoinFill<
            Identity,
            JoinFill<GasFiller, JoinFill<BlobGasFiller, JoinFill<NonceFiller, ChainIdFiller>>>
        >,
        RootProvider,
        Ethereum
    >;
    // Mock implementations for testing
    #[derive(Clone)]
    struct MockProvider {
        logs: Arc<RwLock<Vec<Log>>>,
        p:    ProviderDef
    }

    impl MockProvider {
        async fn new() -> Self {
            Self {
                logs: Arc::new(RwLock::new(Vec::new())),
                p:    ProviderBuilder::new()
                    .on_builtin("https://eth.llamarpc.com")
                    .await
                    .unwrap()
            }
        }

        fn add_logs(&self, logs: Vec<Log>) {
            let mut guard = self.logs.write().unwrap();
            guard.extend(logs);
        }
    }
    impl PoolManagerProvider for MockProvider {
        fn subscribe_blocks(self) -> BoxStream<'static, Option<PoolMangerBlocks>> {
            let (_, rx) = mpsc::channel(1);
            Box::pin(tokio_stream::wrappers::ReceiverStream::new(rx))
        }

        fn get_logs(&self, _filter: &Filter) -> Result<Vec<Log>, PoolManagerError> {
            Ok(self.logs.read().unwrap().clone())
        }

        fn provider(&self) -> Arc<impl Provider> {
            Arc::new(self.clone())
        }
    }

    impl Provider for MockProvider {
        fn root(&self) -> &RootProvider<Ethereum> {
            self.p.root()
        }
    }

    #[derive(Debug, Clone)]
    struct MockBlockSync;

    impl BlockSyncConsumer for MockBlockSync {
        fn sign_off_reorg(
            &self,
            _module: &'static str,
            _range: std::ops::RangeInclusive<u64>,
            _data: Option<Waker>
        ) {
        }

        fn sign_off_on_block(&self, _module: &'static str, _block: u64, _data: Option<Waker>) {}

        fn current_block_number(&self) -> u64 {
            0
        }

        fn has_proposal(&self) -> bool {
            false
        }

        fn fetch_current_proposal(&self) -> Option<GlobalBlockState> {
            None
        }

        fn register(&self, _module: &'static str) {}
    }
}<|MERGE_RESOLUTION|>--- conflicted
+++ resolved
@@ -5,13 +5,13 @@
     hash::Hash,
     ops::Deref,
     sync::{Arc, RwLock, RwLockReadGuard},
-    task::Poll
+    task::Poll,
 };
 
 use alloy::{
     primitives::{Address, BlockNumber},
     rpc::types::{Block, eth::Filter},
-    transports::{RpcError, TransportErrorKind}
+    transports::{RpcError, TransportErrorKind},
 };
 use alloy_primitives::Log;
 use angstrom_types::{
@@ -19,15 +19,10 @@
     contract_payloads::tob::ToBOutcome,
     matching::uniswap::PoolSnapshot,
     primitive::PoolId,
-    sol_bindings::{grouped_orders::OrderWithStorageData, rpc_orders::TopOfBlockOrder}
+    sol_bindings::{grouped_orders::OrderWithStorageData, rpc_orders::TopOfBlockOrder},
 };
 use arraydeque::ArrayDeque;
-<<<<<<< HEAD
-use futures_util::{stream::BoxStream, StreamExt};
-=======
-use futures::FutureExt;
 use futures_util::{StreamExt, stream::BoxStream};
->>>>>>> 0286a559
 use thiserror::Error;
 use tokio::sync::Notify;
 
@@ -35,7 +30,7 @@
 use crate::uniswap::{
     pool::EnhancedUniswapPool,
     pool_data_loader::{DataLoader, PoolDataLoader},
-    pool_providers::PoolManagerProvider
+    pool_providers::PoolManagerProvider,
 };
 
 pub type StateChangeCache<Loader, A> = HashMap<A, ArrayDeque<StateChange<Loader, A>, 150>>;
@@ -47,10 +42,10 @@
 
 #[derive(Debug, Clone, Copy)]
 pub struct TickRangeToLoad<A = PoolId> {
-    pub pool_id:    A,
+    pub pool_id: A,
     pub start_tick: i32,
-    pub zfo:        bool,
-    pub tick_count: u16
+    pub zfo: bool,
+    pub tick_count: u16,
 }
 
 type PoolMap<Loader, A> = Arc<HashMap<A, Arc<RwLock<EnhancedUniswapPool<Loader, A>>>>>;
@@ -58,15 +53,15 @@
 #[derive(Clone)]
 pub struct SyncedUniswapPools<A = PoolId, Loader = DataLoader<A>>
 where
-    Loader: PoolDataLoader<A>
+    Loader: PoolDataLoader<A>,
 {
     pools: PoolMap<Loader, A>,
-    tx:    tokio::sync::mpsc::Sender<(TickRangeToLoad<A>, Arc<Notify>)>
+    tx: tokio::sync::mpsc::Sender<(TickRangeToLoad<A>, Arc<Notify>)>,
 }
 
 impl<A, Loader> Deref for SyncedUniswapPools<A, Loader>
 where
-    Loader: PoolDataLoader<A>
+    Loader: PoolDataLoader<A>,
 {
     type Target = PoolMap<Loader, A>;
 
@@ -83,11 +78,11 @@
 impl<A, Loader> SyncedUniswapPools<A, Loader>
 where
     Loader: PoolDataLoader<A> + Default,
-    A: Debug + Hash + PartialEq + Eq + Copy + Default
+    A: Debug + Hash + PartialEq + Eq + Copy + Default,
 {
     pub fn new(
         pools: PoolMap<Loader, A>,
-        tx: tokio::sync::mpsc::Sender<(TickRangeToLoad<A>, Arc<Notify>)>
+        tx: tokio::sync::mpsc::Sender<(TickRangeToLoad<A>, Arc<Notify>)>,
     ) -> Self {
         Self { pools, tx }
     }
@@ -99,7 +94,7 @@
     pub async fn calculate_rewards(
         &self,
         pool_id: A,
-        tob: &OrderWithStorageData<TopOfBlockOrder>
+        tob: &OrderWithStorageData<TopOfBlockOrder>,
     ) -> eyre::Result<ToBOutcome> {
         tracing::info!("calculate_rewards function");
 
@@ -129,9 +124,9 @@
                             pool_id,
                             start_tick,
                             zfo,
-                            tick_count: OUT_OF_SCOPE_TICKS
+                            tick_count: OUT_OF_SCOPE_TICKS,
                         },
-                        not.clone()
+                        not.clone(),
                     ))
                     .await;
 
@@ -152,17 +147,17 @@
 
 pub struct UniswapPoolManager<P, BlockSync, Loader: PoolDataLoader<A>, A = Address>
 where
-    A: Debug + Copy
+    A: Debug + Copy,
 {
     /// the poolId with the fee to the dynamic fee poolId
-    conversion_map:      HashMap<A, A>,
-    pools:               SyncedUniswapPools<A, Loader>,
+    conversion_map: HashMap<A, A>,
+    pools: SyncedUniswapPools<A, Loader>,
     latest_synced_block: u64,
-    state_change_cache:  Arc<RwLock<StateChangeCache<Loader, A>>>,
-    provider:            Arc<P>,
-    block_sync:          BlockSync,
-    block_stream:        BoxStream<'static, Option<PoolMangerBlocks>>,
-    rx:                  tokio::sync::mpsc::Receiver<(TickRangeToLoad<A>, Arc<Notify>)>
+    state_change_cache: Arc<RwLock<StateChangeCache<Loader, A>>>,
+    provider: Arc<P>,
+    block_sync: BlockSync,
+    block_stream: BoxStream<'static, Option<PoolMangerBlocks>>,
+    rx: tokio::sync::mpsc::Receiver<(TickRangeToLoad<A>, Arc<Notify>)>,
 }
 
 impl<P, BlockSync, Loader, A> UniswapPoolManager<P, BlockSync, Loader, A>
@@ -170,14 +165,14 @@
     A: Eq + Hash + Debug + Default + Copy + Sync + Send + 'static,
     Loader: PoolDataLoader<A> + Default + Clone + Send + Sync + 'static,
     BlockSync: BlockSyncConsumer,
-    P: PoolManagerProvider + Send + Sync + 'static
+    P: PoolManagerProvider + Send + Sync + 'static,
 {
     pub fn new(
         pools: Vec<EnhancedUniswapPool<Loader, A>>,
         conversion_map: HashMap<A, A>,
         latest_synced_block: BlockNumber,
         provider: Arc<P>,
-        block_sync: BlockSync
+        block_sync: BlockSync,
     ) -> Self {
         block_sync.register(MODULE_NAME);
 
@@ -198,7 +193,7 @@
             block_stream,
             provider,
             block_sync,
-            rx
+            rx,
         }
     }
 
@@ -209,7 +204,7 @@
                 // gotta
                 Some((
                     self.convert_to_pub_id(key),
-                    pool.read().unwrap().fetch_pool_snapshot().ok()?.2
+                    pool.read().unwrap().fetch_pool_snapshot().ok()?.2,
                 ))
             })
             .collect()
@@ -225,7 +220,7 @@
             c.pools
                 .iter()
                 .map(|(k, v)| (self.convert_to_pub_id(k), v.clone()))
-                .collect()
+                .collect(),
         );
 
         c
@@ -262,7 +257,7 @@
     fn unwind_state_changes(
         pool: &mut EnhancedUniswapPool<Loader, A>,
         state_change_cache: &mut StateChangeCache<Loader, A>,
-        block_to_unwind: u64
+        block_to_unwind: u64,
     ) -> Result<(), PoolManagerError> {
         if let Some(cache) = state_change_cache.get_mut(&pool.address()) {
             loop {
@@ -302,7 +297,7 @@
     fn add_state_change_to_cache(
         state_change_cache: &mut StateChangeCache<Loader, A>,
         state_change: StateChange<Loader, A>,
-        address: A
+        address: A,
     ) -> Result<(), PoolManagerError> {
         let cache = state_change_cache.entry(address).or_default();
         if cache.is_full() {
@@ -317,7 +312,7 @@
         pool: &mut EnhancedUniswapPool<Loader, A>,
         state_change_cache: &mut StateChangeCache<Loader, A>,
         logs: Vec<Log>,
-        block_number: BlockNumber
+        block_number: BlockNumber,
     ) -> Result<(), PoolManagerError> {
         for log in logs {
             pool.sync_from_log(log)?;
@@ -327,7 +322,7 @@
         Self::add_state_change_to_cache(
             state_change_cache,
             StateChange::new(Some(pool_clone), block_number),
-            pool.address()
+            pool.address(),
         )
     }
 
@@ -354,7 +349,7 @@
                 &self
                     .filter()
                     .from_block(self.latest_synced_block + 1)
-                    .to_block(chain_head_block_number)
+                    .to_block(chain_head_block_number),
             )
             .expect("should never fail");
 
@@ -366,7 +361,7 @@
                 Self::unwind_state_changes(
                     &mut pool_guard,
                     &mut state_change_cache,
-                    chain_head_block_number
+                    chain_head_block_number,
                 )
                 .expect("should never fail");
             }
@@ -389,7 +384,7 @@
                 &mut pool_guard,
                 &mut state_change_cache,
                 logs,
-                chain_head_block_number
+                chain_head_block_number,
             )
             .expect("never fail");
         }
@@ -397,7 +392,7 @@
         Self::pool_update_workaround(
             chain_head_block_number,
             self.pools.clone(),
-            self.provider.clone()
+            self.provider.clone(),
         );
 
         self.latest_synced_block = chain_head_block_number;
@@ -414,7 +409,7 @@
     fn pool_update_workaround(
         block_number: u64,
         pools: SyncedUniswapPools<A, Loader>,
-        provider: Arc<P>
+        provider: Arc<P>,
     ) {
         tracing::info!("starting poll");
         for pool in pools.pools.values() {
@@ -428,7 +423,7 @@
         notifier: Arc<Notify>,
         pools: SyncedUniswapPools<A, Loader>,
         provider: Arc<P>,
-        tick_req: TickRangeToLoad<A>
+        tick_req: TickRangeToLoad<A>,
     ) {
         let node_provider = provider.provider();
         let mut pool = pools.get(&tick_req.pool_id).unwrap().write().unwrap();
@@ -448,13 +443,13 @@
     A: Eq + Hash + Debug + Default + Copy + Sync + Send + Unpin + 'static,
     Loader: PoolDataLoader<A> + Default + Clone + Send + Sync + Unpin + 'static,
     BlockSync: BlockSyncConsumer,
-    P: PoolManagerProvider + Send + Sync + 'static
+    P: PoolManagerProvider + Send + Sync + 'static,
 {
     type Output = ();
 
     fn poll(
         mut self: std::pin::Pin<&mut Self>,
-        cx: &mut std::task::Context<'_>
+        cx: &mut std::task::Context<'_>,
     ) -> std::task::Poll<Self::Output> {
         while let Poll::Ready(Some(Some(block_info))) = self.block_stream.poll_next_unpin(cx) {
             self.handle_new_block_info(block_info);
@@ -481,7 +476,7 @@
 #[derive(Debug)]
 pub struct StateChange<Loader: PoolDataLoader<A>, A> {
     state_change: Option<EnhancedUniswapPool<Loader, A>>,
-    block_number: u64
+    block_number: u64,
 }
 
 impl<Loader: PoolDataLoader<A>, A> StateChange<Loader, A> {
@@ -511,21 +506,15 @@
     #[error("Synchronization has already been started")]
     SyncAlreadyStarted,
     #[error(transparent)]
-    RpcTransportError(#[from] RpcError<TransportErrorKind>)
+    RpcTransportError(#[from] RpcError<TransportErrorKind>),
 }
 
 #[cfg(test)]
 mod annoying_tests {
     use std::{sync::Arc, task::Waker};
 
-<<<<<<< HEAD
     use alloy::providers::{
-        fillers::*, network::Ethereum, Provider, ProviderBuilder, RootProvider, *
-=======
-    use alloy::{
-        primitives::Address,
-        providers::{Provider, ProviderBuilder, RootProvider, fillers::*, network::Ethereum, *}
->>>>>>> 0286a559
+        Provider, ProviderBuilder, RootProvider, fillers::*, network::Ethereum, *,
     };
     use angstrom_types::block_sync::GlobalBlockState;
     use tokio::sync::mpsc;
@@ -535,26 +524,26 @@
     type ProviderDef = FillProvider<
         JoinFill<
             Identity,
-            JoinFill<GasFiller, JoinFill<BlobGasFiller, JoinFill<NonceFiller, ChainIdFiller>>>
+            JoinFill<GasFiller, JoinFill<BlobGasFiller, JoinFill<NonceFiller, ChainIdFiller>>>,
         >,
         RootProvider,
-        Ethereum
+        Ethereum,
     >;
     // Mock implementations for testing
     #[derive(Clone)]
     struct MockProvider {
         logs: Arc<RwLock<Vec<Log>>>,
-        p:    ProviderDef
+        p: ProviderDef,
     }
 
     impl MockProvider {
         async fn new() -> Self {
             Self {
                 logs: Arc::new(RwLock::new(Vec::new())),
-                p:    ProviderBuilder::new()
+                p: ProviderBuilder::new()
                     .on_builtin("https://eth.llamarpc.com")
                     .await
-                    .unwrap()
+                    .unwrap(),
             }
         }
 
@@ -592,7 +581,7 @@
             &self,
             _module: &'static str,
             _range: std::ops::RangeInclusive<u64>,
-            _data: Option<Waker>
+            _data: Option<Waker>,
         ) {
         }
 
