pub trait OwnedMap {
    fn owned_map<F, R>(self, f: F) -> Self
    where
        F: FnOnce() -> R;
}

impl<D> OwnedMap for Option<D> {
    fn owned_map<F, R>(self, f: F) -> Self
    where
        F: FnOnce() -> R
    {
<<<<<<< HEAD
        self.inspect(|this| {
=======
        self.inspect(|_| {
>>>>>>> 6bec7655
            f();
        })
    }
}<|MERGE_RESOLUTION|>--- conflicted
+++ resolved
@@ -9,11 +9,7 @@
     where
         F: FnOnce() -> R
     {
-<<<<<<< HEAD
-        self.inspect(|this| {
-=======
         self.inspect(|_| {
->>>>>>> 6bec7655
             f();
         })
     }
