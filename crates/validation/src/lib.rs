--- conflicted
+++ resolved
@@ -4,7 +4,6 @@
 
 use std::{
     fmt::Debug,
-    path::Path,
     sync::{atomic::AtomicU64, Arc}
 };
 
@@ -25,14 +24,14 @@
         order_validator::OrderValidator,
         sim::SimValidation,
         state::{
-            config::load_validation_config, db_state_utils::FetchUtils,
-            pools::AngstromPoolsTracker, token_pricing::TokenPriceGenerator
+            db_state_utils::FetchUtils, pools::AngstromPoolsTracker,
+            token_pricing::TokenPriceGenerator
         }
     },
     validator::{ValidationClient, ValidationRequest}
 };
 
-pub const POOL_CONFIG: &str = "crates/validation/src/state_config.toml";
+const MAX_VALIDATION_PER_ADDR: usize = 2;
 
 pub fn init_validation<
     DB: Unpin + Clone + 'static + reth_provider::BlockNumReader + revm::DatabaseRef + Send + Sync
@@ -43,18 +42,11 @@
     state_notification: CanonStateNotificationStream,
     uniswap_pools: SyncedUniswapPools,
     price_generator: TokenPriceGenerator,
-<<<<<<< HEAD
-    pool_store: Arc<AngstromPoolConfigStore>
-) -> ValidationClient
-where
-=======
+    pool_store: Arc<AngstromPoolConfigStore>,
     validator_rx: UnboundedReceiver<ValidationRequest>
 ) where
->>>>>>> 81b77b77
     <DB as revm::DatabaseRef>::Error: Send + Sync + Debug
 {
-    let config_path = Path::new(POOL_CONFIG);
-    let validation_config = load_validation_config(config_path).unwrap();
     let current_block = Arc::new(AtomicU64::new(current_block));
     let revm_lru = Arc::new(db);
     let fetch = FetchUtils::new(Address::default(), revm_lru.clone());
@@ -68,8 +60,7 @@
         let handle = rt.handle().clone();
         let pools = AngstromPoolsTracker::new(angstrom_address.unwrap_or_default(), pool_store);
         // load storage slot state + pools
-        let thread_pool =
-            KeySplitThreadpool::new(handle, validation_config.max_validation_per_user);
+        let thread_pool = KeySplitThreadpool::new(handle, MAX_VALIDATION_PER_ADDR);
         let sim = SimValidation::new(revm_lru.clone(), angstrom_address);
 
         // load price update stream;
@@ -111,8 +102,6 @@
     <DB as revm::DatabaseRef>::Error: Send + Sync + Debug
 {
     let (tx, rx) = unbounded_channel();
-    let config_path = Path::new(POOL_CONFIG);
-    let validation_config = load_validation_config(config_path).unwrap();
     let current_block = Arc::new(AtomicU64::new(block_number));
     let revm_lru = Arc::new(db);
     let task_db = revm_lru.clone();
@@ -132,8 +121,7 @@
             .build()
             .unwrap();
         let handle = rt.handle().clone();
-        let thread_pool =
-            KeySplitThreadpool::new(handle, validation_config.max_validation_per_user);
+        let thread_pool = KeySplitThreadpool::new(handle, MAX_VALIDATION_PER_ADDR);
 
         let sim = SimValidation::new(task_db, None);
 
