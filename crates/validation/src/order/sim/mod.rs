use std::sync::Arc;

use angstrom_types::sol_bindings::{
    grouped_orders::{GroupedVanillaOrder, OrderWithStorageData},
    rpc_orders::TopOfBlockOrder
};
use gas::OrderGasCalculations;
use gas_inspector::GasUsed;

mod gas;
mod gas_inspector;

/// validation relating to simulations.
#[derive(Clone)]
pub struct SimValidation<DB> {
    gas_calculator: OrderGasCalculations<DB>
}

impl<DB> SimValidation<DB>
where
    DB: Unpin + Clone + 'static + revm::DatabaseRef + reth_provider::BlockNumReader + Send + Sync,
    <DB as revm::DatabaseRef>::Error: Send + Sync
{
    pub fn new(db: Arc<DB>, angstrom_address: Option<Address>) -> Self {
        let gas_calculator = OrderGasCalculations::new(db.clone(), angstrom_address)
            .expect("failed to deploy baseline angstrom for gas calculations");
<<<<<<< HEAD

        Self { db, gas_calculator }
=======
        Self { gas_calculator }
>>>>>>> 285bce43
    }

    pub fn calculate_tob_gas(
        &self,
        order: &OrderWithStorageData<TopOfBlockOrder>
    ) -> eyre::Result<GasUsed> {
        // TODO: will do this in next pr but should have the conversion to ERC-20 here
        self.gas_calculator.gas_of_tob_order(order)
    }

    pub fn calculate_user_gas(
        &self,
        order: &OrderWithStorageData<GroupedVanillaOrder>
    ) -> eyre::Result<GasUsed> {
        // TODO: will do this in next pr but should have the conversion to ERC-20 here
        self.gas_calculator.gas_of_book_order(order)
    }
}<|MERGE_RESOLUTION|>--- conflicted
+++ resolved
@@ -24,12 +24,7 @@
     pub fn new(db: Arc<DB>, angstrom_address: Option<Address>) -> Self {
         let gas_calculator = OrderGasCalculations::new(db.clone(), angstrom_address)
             .expect("failed to deploy baseline angstrom for gas calculations");
-<<<<<<< HEAD
-
-        Self { db, gas_calculator }
-=======
         Self { gas_calculator }
->>>>>>> 285bce43
     }
 
     pub fn calculate_tob_gas(
