--- conflicted
+++ resolved
@@ -106,22 +106,6 @@
             }
             OrderValidation::Searcher(tx, order, origin) => {
                 let mut results = self.handle_regular_order(order, block, false);
-<<<<<<< HEAD
-                if let OrderValidationResults::Valid(ref mut order_with_storage) = results {
-                    let tob_order = order_with_storage
-                        .clone()
-                        .try_map_inner(|inner| {
-                            let AllOrders::TOB(order) = inner else { eyre::bail!("unreachable") };
-                            Ok(order)
-                        })
-                        .expect("should be unreachable");
-                    // TODO: make the pool work with UniswapV4 addresses
-                    let pool_address = Address::from_slice(&order_with_storage.pool_id[..20]);
-                    let market_snapshot =
-                        self.pool_manager.get_market_snapshot(pool_address).unwrap();
-                    let rewards = calculate_reward(&tob_order, market_snapshot).unwrap();
-                    order_with_storage.tob_reward = rewards.total_reward;
-=======
                 match results {
                     OrderValidationResults::Valid(ref mut order_with_storage) => {
                         let tob_order = order_with_storage
@@ -141,7 +125,6 @@
                         order_with_storage.tob_reward = rewards.total_reward;
                     }
                     _ => {}
->>>>>>> 1b39882a
                 }
 
                 let _ = tx.send(results);
