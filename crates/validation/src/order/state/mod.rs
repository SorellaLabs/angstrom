--- conflicted
+++ resolved
@@ -2,9 +2,13 @@
 
 use account::UserAccountProcessor;
 use alloy::primitives::{Address, B256, U256};
-use angstrom_types::sol_bindings::{ext::RawPoolOrder, grouped_orders::AllOrders};
+use angstrom_types::{
+    primitive::NewInitializedPool,
+    sol_bindings::{ext::RawPoolOrder, grouped_orders::AllOrders}
+};
 use db_state_utils::StateFetchUtils;
 use futures::{Stream, StreamExt};
+use parking_lot::RwLock;
 use pools::PoolsTracker;
 
 use super::{OrderValidation, OrderValidationResults};
@@ -35,14 +39,8 @@
 impl<Pools: PoolsTracker, Fetch: StateFetchUtils> StateValidation<Pools, Fetch> {
     pub fn new(user_account_tracker: UserAccountProcessor<Fetch>, pools: Pools) -> Self {
         Self {
-<<<<<<< HEAD
-            db:                   db.clone(),
             pool_tacker:          Arc::new(RwLock::new(pools)),
-            user_account_tracker: Arc::new(UserAccountProcessor::new(db, block, fetch))
-=======
-            pool_tacker:          Arc::new(pools),
             user_account_tracker: Arc::new(user_account_tracker)
->>>>>>> d74d8038
         }
     }
 
