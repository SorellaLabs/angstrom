--- conflicted
+++ resolved
@@ -9,13 +9,6 @@
 exclude.workspace = true
 
 [dependencies]
-<<<<<<< HEAD
-
-
-
-blsful.workspace = true
-=======
->>>>>>> 30a16f03
 consensus.workspace = true
 angstrom-types.workspace = true
 angstrom-utils.workspace = true
