use alloy::primitives::Address;
use alloy_primitives::TxHash;
use angstrom_types::contract_bindings::{
<<<<<<< HEAD
    angstrom::Angstrom::AngstromInstance, pool_gate::PoolGate::PoolGateInstance
=======
    controller_v_1::ControllerV1, pool_gate::PoolGate::PoolGateInstance
>>>>>>> 9fd27bd4
};
use tracing::debug;

use super::{uniswap::TestUniswapEnv, TestAnvilEnvironment};
use crate::contracts::{deploy::angstrom::deploy_angstrom, DebugTransaction};

pub trait TestAngstromEnv: TestAnvilEnvironment + TestUniswapEnv {
    fn angstrom(&self) -> Address;
}

#[derive(Clone)]
pub struct AngstromEnv<E: TestUniswapEnv> {
    #[allow(dead_code)]
    inner:         E,
    angstrom:      Address,
    controller_v1: Address
}

impl<E> AngstromEnv<E>
where
    E: TestUniswapEnv
{
    pub async fn new(inner: E, nodes: Vec<Address>) -> eyre::Result<Self> {
        let provider = inner.provider();
        debug!("Deploying mock rewards manager...");
        let angstrom = inner
            .execute_then_mine(deploy_angstrom(
                &provider,
                inner.pool_manager(),
                inner.controller(),
                Address::default()
            ))
            .await;
        debug!("Angstrom deployed at: {}", angstrom);
<<<<<<< HEAD
        // gotta toggle nodes
        let ang_i = AngstromInstance::new(angstrom, &provider);
        let _ = ang_i
            .toggleNodes(nodes)
            .from(inner.controller())
            .run_safe()
            .await?;
=======

        let controller_v1 = *inner
            .execute_then_mine(ControllerV1::deploy(&provider, angstrom, inner.controller()))
            .await?
            .address();

        debug!("ControllerV1 deployed at: {}", controller_v1);
>>>>>>> 9fd27bd4

        // Set the PoolGate's hook to be our Mock
        debug!("Setting PoolGate hook...");
        let pool_gate_instance = PoolGateInstance::new(inner.pool_gate(), &provider);
        inner
            .execute_then_mine(
                pool_gate_instance
                    .setHook(angstrom)
                    .from(inner.controller())
                    .run_safe()
            )
            .await?;

        debug!("Environment deploy complete!");

        Ok(Self { inner, angstrom, controller_v1 })
    }

    pub fn angstrom(&self) -> Address {
        self.angstrom
    }

    pub fn controller_v1(&self) -> Address {
        self.controller_v1
    }
}

impl<E> TestUniswapEnv for AngstromEnv<E>
where
    E: TestUniswapEnv
{
    fn pool_manager(&self) -> Address {
        self.inner.pool_manager()
    }

    fn pool_gate(&self) -> Address {
        self.inner.pool_gate()
    }

    async fn add_liquidity_position(
        &self,
        asset0: Address,
        asset1: Address,
        lower_tick: alloy_primitives::aliases::I24,
        upper_tick: alloy_primitives::aliases::I24,
        liquidity: alloy_primitives::U256
    ) -> eyre::Result<TxHash> {
        self.inner
            .add_liquidity_position(asset0, asset1, lower_tick, upper_tick, liquidity)
            .await
    }
}

impl<E> TestAnvilEnvironment for AngstromEnv<E>
where
    E: TestUniswapEnv
{
    type P = E::P;
    type T = E::T;

    fn provider(&self) -> &Self::P {
        self.inner.provider()
    }

    fn controller(&self) -> Address {
        self.inner.controller()
    }
}

#[cfg(test)]
mod tests {
    use std::{
        collections::HashMap,
        time::{Duration, SystemTime, UNIX_EPOCH}
    };

    use alloy::{
        primitives::{
            aliases::{I24, U24},
            Address, Bytes, Uint, U256
        },
        providers::Provider,
        signers::{
            local::{LocalSigner, PrivateKeySigner},
            SignerSync
        }
    };
    use alloy_primitives::FixedBytes;
    use angstrom_types::{
        block_sync::GlobalBlockSync,
        contract_bindings::{
            angstrom::Angstrom::{AngstromInstance, PoolKey},
            mintable_mock_erc_20::MintableMockERC20,
            pool_gate::PoolGate::PoolGateInstance
        },
        contract_payloads::angstrom::{AngstromBundle, BundleGasDetails, UserOrder},
        matching::{uniswap::LiqRange, SqrtPriceX96},
        orders::{OrderFillState, OrderOutcome},
        primitive::{AngstromSigner, ANGSTROM_DOMAIN},
        sol_bindings::{
            grouped_orders::{GroupedVanillaOrder, OrderWithStorageData, StandingVariants},
            rpc_orders::OmitOrderMeta
        }
    };
    use pade::PadeEncode;

    use super::{AngstromEnv, DebugTransaction};
    use crate::{
        contracts::environment::{
            uniswap::{TestUniswapEnv, UniswapEnv},
            LocalAnvil, SpawnedAnvil, TestAnvilEnvironment
        },
        providers::AnvilProvider,
        type_generator::{
            amm::AMMSnapshotBuilder,
            consensus::{pool::Pool, proposal::ProposalBuilder}
        }
    };

    #[tokio::test]
    async fn can_be_constructed() {
        let anvil = AnvilProvider::spawn_new_isolated(GlobalBlockSync::new(0))
            .await
            .unwrap();
        let uniswap = UniswapEnv::new(anvil.wallet_provider()).await.unwrap();
        AngstromEnv::new(uniswap, vec![]).await.unwrap();
    }

    #[test]
    fn do_a_thing() {
        let user = LocalSigner::random();
        let address = user.address();
        let mut default = angstrom_types::sol_bindings::rpc_orders::ExactStandingOrder {
            ref_id:               0,
            max_extra_fee_asset0: 0,
            exact_in:             true,
            amount:               10,
            min_price:            U256::from(1u128),
            use_internal:         false,
            asset_in:             Address::random(),
            asset_out:            Address::random(),
            recipient:            Address::random(),
            hook_data:            alloy::primitives::Bytes::new(),
            nonce:                0,
            deadline:             Uint::<40, 1>::from_be_slice(
                &(SystemTime::now().duration_since(UNIX_EPOCH).unwrap()
                    + Duration::from_secs(1000))
                .as_secs()
                .to_be_bytes()[3..]
            ),
            meta:                 Default::default()
        };
        let hash = default.no_meta_eip712_signing_hash(&ANGSTROM_DOMAIN);
        let sig = user.sign_hash_sync(&hash).unwrap();
        default.meta.isEcdsa = true;
        default.meta.from = address;
        default.meta.signature = sig.pade_encode().into();

        let user_order = OrderWithStorageData {
            order: GroupedVanillaOrder::Standing(StandingVariants::Exact(default)),
            is_currently_valid: true,
            is_bid: true,
            ..Default::default()
        };
        let outcome =
            OrderOutcome { id: user_order.order_id, outcome: OrderFillState::CompleteFill };
        let _encode =
            UserOrder::from_internal_order_max_gas(&user_order, &outcome, 0).pade_encode();
    }

    #[tokio::test]
    async fn accepts_payload() {
        // Create our anvil environment and grab the nodes and provider
        let anvil = LocalAnvil::new("http://localhost:8545".to_owned())
            .await
            .unwrap();
        // Some tricks since they're the same
        let spawned_anvil = SpawnedAnvil::new().await.unwrap();

        let nodes: Vec<Address> = spawned_anvil.anvil.addresses().to_vec();
        let controller = nodes[7];

        let controller_signing_key = AngstromSigner::new(
            PrivateKeySigner::from_slice(&spawned_anvil.anvil.keys()[7].clone().to_bytes())
                .unwrap()
        );

        let uniswap = UniswapEnv::new(anvil).await.unwrap();
        let env = AngstromEnv::new(uniswap, vec![]).await.unwrap();
        let angstrom = AngstromInstance::new(env.angstrom(), env.provider());
        println!("Angstrom: {}", angstrom.address());
        println!("Controller: {}", controller);
        println!("Uniswap: {}", env.pool_manager());
        println!("PoolGate: {}", env.pool_gate());

        let pool_gate = PoolGateInstance::new(env.pool_gate(), env.provider());
        let raw_c0 = MintableMockERC20::deploy(env.provider()).await.unwrap();

        let raw_c1 = MintableMockERC20::deploy(env.provider()).await.unwrap();
        let (currency0, currency1) = match raw_c0.address().cmp(raw_c1.address()) {
            std::cmp::Ordering::Greater => (*raw_c1.address(), *raw_c0.address()),
            _ => (*raw_c0.address(), *raw_c1.address())
        };
        // Setup our pool
        let pool = PoolKey {
            currency0,
            currency1,
            fee: U24::ZERO,
            tickSpacing: I24::unchecked_from(10),
            hooks: Address::default()
        };
        let liquidity = 1_000_000_000_000_000_u128;
        let price = SqrtPriceX96::at_tick(100000).unwrap();
        let amm = AMMSnapshotBuilder::new(price)
            .with_positions(vec![LiqRange::new(99000, 101000, liquidity).unwrap()])
            .build();
        // Configure our pool that we just made
        angstrom
            .configurePool(pool.currency0, pool.currency1, 10, U24::ZERO)
            .from(controller)
            .run_safe()
            .await
            .unwrap();
        angstrom
            .initializePool(pool.currency0, pool.currency1, U256::ZERO, *price)
            .run_safe()
            .await
            .unwrap();
        let salt: FixedBytes<32> = FixedBytes::default();
        pool_gate
            .addLiquidity(
                pool.currency0,
                pool.currency1,
                I24::unchecked_from(99000),
                I24::unchecked_from(101000),
                U256::from(liquidity),
                salt
            )
            .from(controller)
            .run_safe()
            .await
            .unwrap();

        // Get our ToB address and money it up
        // let tob_address = Address::random();
        // println!("TOB address: {:?}", tob_address);
        raw_c0
            .mint(env.angstrom(), U256::from(1_000_000_000_000_000_000_u128))
            .run_safe()
            .await
            .unwrap();
        raw_c1
            .mint(controller, U256::from(1_000_000_000_000_000_000_u128))
            .run_safe()
            .await
            .unwrap();
        raw_c1
            .approve(env.angstrom(), U256::from(2201872310000_u128))
            .from(controller)
            .run_safe()
            .await
            .unwrap();
        let pool = Pool::new(pool, amm.clone(), controller);
        let pools = vec![pool.clone()];
        let current_block = env.provider().get_block_number().await.unwrap();
        let proposal = ProposalBuilder::new()
            .for_pools(pools)
            .order_count(10)
            .preproposal_count(1)
            .with_secret_key(controller_signing_key)
            .for_block(current_block + 2)
            .build();
        println!("Proposal solutions:\n{:?}", proposal.solutions);
        let pools = HashMap::from([(pool.id(), (pool.token0(), pool.token1(), amm, 0))]);
        let bundle =
            AngstromBundle::from_proposal(&proposal, BundleGasDetails::default(), &pools).unwrap();
        println!("Bundle: {:?}", bundle);
        let encoded = bundle.pade_encode();

        angstrom.toggleNodes(nodes).run_safe().await.unwrap();
        angstrom
            .execute(Bytes::from(encoded))
            .from(controller)
            .run_safe()
            .await
            .unwrap();
        // angstrom.execute(encoded)
    }
}

/*

initial pool there are


*/<|MERGE_RESOLUTION|>--- conflicted
+++ resolved
@@ -1,11 +1,8 @@
 use alloy::primitives::Address;
 use alloy_primitives::TxHash;
 use angstrom_types::contract_bindings::{
-<<<<<<< HEAD
-    angstrom::Angstrom::AngstromInstance, pool_gate::PoolGate::PoolGateInstance
-=======
-    controller_v_1::ControllerV1, pool_gate::PoolGate::PoolGateInstance
->>>>>>> 9fd27bd4
+    angstrom::Angstrom::AngstromInstance, controller_v_1::ControllerV1,
+    pool_gate::PoolGate::PoolGateInstance
 };
 use tracing::debug;
 
@@ -40,7 +37,6 @@
             ))
             .await;
         debug!("Angstrom deployed at: {}", angstrom);
-<<<<<<< HEAD
         // gotta toggle nodes
         let ang_i = AngstromInstance::new(angstrom, &provider);
         let _ = ang_i
@@ -48,7 +44,6 @@
             .from(inner.controller())
             .run_safe()
             .await?;
-=======
 
         let controller_v1 = *inner
             .execute_then_mine(ControllerV1::deploy(&provider, angstrom, inner.controller()))
@@ -56,7 +51,6 @@
             .address();
 
         debug!("ControllerV1 deployed at: {}", controller_v1);
->>>>>>> 9fd27bd4
 
         // Set the PoolGate's hook to be our Mock
         debug!("Setting PoolGate hook...");
