--- conflicted
+++ resolved
@@ -1,6 +1,3 @@
-<<<<<<< HEAD
-use alloy::{network::Ethereum, primitives::Address};
-=======
 use std::str::FromStr;
 
 use alloy::{
@@ -16,7 +13,6 @@
 
 use super::anvil::{AnvilWalletRpc, LocalAnvilRpc};
 use crate::contracts::anvil::spawn_anvil;
->>>>>>> 093e3ee8
 
 pub mod angstrom;
 pub mod mockreward;
@@ -28,8 +24,6 @@
 
     fn provider(&self) -> &Self::P;
     fn controller(&self) -> Address;
-<<<<<<< HEAD
-=======
 }
 
 pub struct SpawnedAnvil {
@@ -93,5 +87,4 @@
     fn controller(&self) -> Address {
         Address::from_str("14dC79964da2C08b23698B3D3cc7Ca32193d9955").unwrap()
     }
->>>>>>> 093e3ee8
 }