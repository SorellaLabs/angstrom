--- conflicted
+++ resolved
@@ -1,21 +1,3 @@
-<<<<<<< HEAD
-use alloy::{
-    contract::{CallBuilder, RawCallBuilder},
-    primitives::{address, keccak256, Address, Bytes, B256, U160, U256},
-    sol_types::SolValue
-};
-use angstrom_types::contract_bindings::mock_rewards_manager::MockRewardsManager;
-use eyre::eyre;
-
-use crate::contracts::deploy::mine_address;
-
-pub mod anvil;
-pub mod deploy;
-pub mod environment;
-//mod reward;
-//pub use reward::RewardTestEnv;
-
-=======
 use alloy::contract::CallBuilder;
 use eyre::eyre;
 
@@ -25,7 +7,6 @@
 //mod reward;
 //pub use reward::RewardTestEnv;
 
->>>>>>> 1b39882a
 /// This trait is used to provide safe run and potentially debug capabilities
 /// for our local contract runs.
 pub trait DebugTransaction {
@@ -53,62 +34,4 @@
             Err(eyre!("Transaction with hash {} failed", receipt.transaction_hash))
         }
     }
-<<<<<<< HEAD
-}
-
-// pub fn mine_address_with_factory(
-//     factory: Option<Address>,
-//     flags: U160,
-//     mask: U160,
-//
-//     initcode: &Bytes
-// ) -> (Address, U256) {
-//     let init_code_hash = keccak256(initcode);
-//     let mut salt = U256::ZERO;
-//     let create2_factory = factory.unwrap_or(CREATE2_FACTORY);
-//     let mut counter: u128 = 0;
-//     loop {
-//         let target_address: Address =
-// create2_factory.create2(B256::from(salt), init_code_hash);         let
-// u_address: U160 = target_address.into();         if (u_address & mask) ==
-// flags {             break
-//         }
-//         salt += U256::from(1_u8);
-//         counter += 1;
-//         if counter > 100_000 {
-//             panic!("We tried this too many times!")
-//         }
-//     }
-//     let final_address = create2_factory.create2(B256::from(salt),
-// init_code_hash);     (final_address, salt)
-// }
-
-pub async fn deploy_mock_rewards_manager<
-    T: alloy::contract::private::Transport + ::core::clone::Clone,
-    P: alloy::contract::private::Provider<T, N>,
-    N: alloy::contract::private::Network
->(
-    provider: &P,
-    pool_manager: Address
-) -> Address
-where {
-    // Setup our flags and mask
-    // Flags for our MockRewardsManager address
-    let before_swap = U160::from(1_u8) << 7;
-    let before_initialize = U160::from(1_u8) << 13;
-    let before_add_liquidity = U160::from(1_u8) << 11;
-    let after_remove_liquidity = U160::from(1_u8) << 8;
-
-    let flags = before_swap | before_initialize | before_add_liquidity | after_remove_liquidity;
-    let mask: U160 = (U160::from(1_u8) << 14) - U160::from(1_u8);
-
-    let mock_builder =
-        MockRewardsManager::deploy_builder(&provider, pool_manager, Address::default());
-    let (mock_tob, salt) = mine_address(flags, mask, mock_builder.calldata());
-    let final_mock_initcode = [salt.abi_encode(), mock_builder.calldata().to_vec()].concat();
-    let raw_deploy = RawCallBuilder::new_raw_deploy(&provider, final_mock_initcode.into());
-    raw_deploy.call_raw().await.unwrap();
-    mock_tob
-=======
->>>>>>> 1b39882a
 }