use std::{pin::Pin, sync::Arc};

use alloy::{providers::Provider, pubsub::PubSubFrontend};
use alloy_rpc_types::{BlockId, Transaction};
use angstrom::components::StromHandles;
use angstrom_eth::handle::Eth;
use angstrom_network::{pool_manager::PoolHandle, PoolManagerBuilder, StromNetworkHandle};
use angstrom_rpc::{api::OrderApiServer, OrderApi};
use angstrom_types::{
    block_sync::GlobalBlockSync,
    contract_payloads::angstrom::{AngstromPoolConfigStore, UniswapAngstromRegistry},
    mev_boost::MevBoostProvider,
    pair_with_price::PairsWithPrice,
    primitive::UniswapPoolRegistry,
    sol_bindings::testnet::TestnetHub,
    testnet::InitialTestnetState
};
use consensus::{AngstromValidator, ConsensusManager, ManagerNetworkDeps};
use futures::{Future, Stream, StreamExt, TryStreamExt};
use jsonrpsee::server::ServerBuilder;
use matching_engine::{configure_uniswap_manager, manager::MatcherHandle, MatchingManager};
use order_pool::{order_storage::OrderStorage, PoolConfig};
use reth_provider::{BlockNumReader, CanonStateSubscriptions};
use reth_tasks::TokioTaskExecutor;
use tokio_stream::wrappers::BroadcastStream;
use validation::{
    common::TokenPriceGenerator, order::state::pools::AngstromPoolsTracker,
    validator::ValidationClient
};

use crate::{
    agents::AgentConfig,
    contracts::anvil::WalletProviderRpc,
    providers::{
        utils::StromContractInstance, AnvilEthDataCleanser, AnvilProvider, AnvilStateProvider,
        WalletProvider
    },
    types::{
        config::TestingNodeConfig, GlobalTestingConfig, SendingStromHandles, WithWalletProvider
    },
    validation::TestOrderValidator
};

pub struct AngstromDevnetNodeInternals<P> {
    pub rpc_port:         u64,
    pub state_provider:   AnvilProvider<P>,
    pub order_storage:    Arc<OrderStorage>,
    pub pool_handle:      PoolHandle,
    pub tx_strom_handles: SendingStromHandles,
    pub testnet_hub:      StromContractInstance
}

impl<P: WithWalletProvider> AngstromDevnetNodeInternals<P> {
    pub async fn new<G: GlobalTestingConfig, F>(
        node_config: TestingNodeConfig<G>,
        state_provider: AnvilProvider<P>,
        strom_handles: StromHandles,
        strom_network_handle: StromNetworkHandle,
        initial_validators: Vec<AngstromValidator>,
        block_rx: BroadcastStream<(u64, Vec<Transaction>)>,
        inital_angstrom_state: InitialTestnetState,
        agents: Vec<F>
    ) -> eyre::Result<(
        Self,
<<<<<<< HEAD
        ConsensusManager<WalletProviderRpc, PubSubFrontend, MatcherHandle, MockBlockSync>,
        TestOrderValidator<AnvilStateProvider<WalletProvider>>
=======
        ConsensusManager<WalletProviderRpc, PubSubFrontend, MatcherHandle, GlobalBlockSync>
>>>>>>> 0a908b0d
    )>
    where
        F: for<'a> Fn(
            &'a InitialTestnetState,
            AgentConfig
        ) -> Pin<Box<dyn Future<Output = eyre::Result<()>> + Send + 'a>>,
        F: Clone
    {
        let pool = strom_handles.get_pool_handle();
        let executor: TokioTaskExecutor = Default::default();
        let tx_strom_handles = (&strom_handles).into();

        let validation_client = ValidationClient(strom_handles.validator_tx);
        let matching_handle = MatchingManager::spawn(executor.clone(), validation_client.clone());

        let order_api = OrderApi::new(pool.clone(), executor.clone(), validation_client.clone());

        let block_subscription: Pin<
            Box<dyn Stream<Item = (u64, Vec<Transaction>)> + Unpin + Send>
        > = if node_config.is_devnet() {
            Box::pin(block_rx.into_stream().map(|v| v.unwrap()))
        } else {
            Box::pin(
                state_provider
                    .rpc_provider()
                    .subscribe_blocks()
                    .await?
                    .into_stream()
                    .map(|block| {
                        (block.header.number, block.transactions.into_transactions().collect())
                    })
            )
        };

        let block_number = BlockNumReader::best_block_number(&state_provider.state_provider())?;
        let block_sync = GlobalBlockSync::new(block_number);

        let eth_handle = AnvilEthDataCleanser::spawn(
            node_config.node_id,
            executor.clone(),
            inital_angstrom_state.angstrom_addr,
            strom_handles.eth_tx,
            strom_handles.eth_rx,
            block_subscription,
            7,
            block_sync.clone()
        )
        .await?;

        tracing::debug!(block_number, "creating strom internals");

        let uniswap_registry: UniswapPoolRegistry = inital_angstrom_state.pool_keys.clone().into();

        let pool_config_store = Arc::new(
            AngstromPoolConfigStore::load_from_chain(
                inital_angstrom_state.angstrom_addr,
                BlockId::latest(),
                &state_provider.rpc_provider()
            )
            .await
            .map_err(|e| eyre::eyre!("{e}"))?
        );

        let uniswap_pool_manager = configure_uniswap_manager(
            state_provider.rpc_provider().into(),
            state_provider
                .state_provider()
                .subscribe_to_canonical_state(),
            uniswap_registry.clone(),
            block_number,
            block_sync.clone(),
            inital_angstrom_state.pool_manager_addr
        )
        .await;

        let uniswap_pools = uniswap_pool_manager.pools();
        tokio::spawn(async move { uniswap_pool_manager.watch_state_changes().await });

        let token_conversion = TokenPriceGenerator::new(
            Arc::new(state_provider.rpc_provider()),
            block_number,
            uniswap_pools.clone(),
            Some(1)
        )
        .await
        .expect("failed to start price generator");

        let token_price_update_stream = state_provider.state_provider().canonical_state_stream();
        let token_price_update_stream = Box::pin(PairsWithPrice::into_price_update_stream(
            inital_angstrom_state.angstrom_addr,
            token_price_update_stream
        ));

        let pool_storage = AngstromPoolsTracker::new(
            inital_angstrom_state.angstrom_addr,
            pool_config_store.clone()
        );

        let validator = TestOrderValidator::new(
            state_provider.state_provider(),
            validation_client.clone(),
            strom_handles.validator_rx,
            inital_angstrom_state.angstrom_addr,
            inital_angstrom_state.pool_manager_addr,
            node_config.address(),
            uniswap_pools.clone(),
            token_conversion,
            token_price_update_stream,
            pool_storage.clone()
        )
        .await?;

        let pool_config = PoolConfig {
            ids: uniswap_registry.pools().keys().cloned().collect::<Vec<_>>(),
            ..Default::default()
        };
        let order_storage = Arc::new(OrderStorage::new(&pool_config));

        let pool_handle = PoolManagerBuilder::new(
            validator.client.clone(),
            Some(order_storage.clone()),
            strom_network_handle.clone(),
            eth_handle.subscribe_network(),
            strom_handles.pool_rx,
            block_sync.clone()
        )
        .with_config(pool_config)
        .build_with_channels(
            executor.clone(),
            strom_handles.orderpool_tx,
            strom_handles.orderpool_rx,
            pool_storage,
            strom_handles.pool_manager_tx
        );

        let rpc_port = node_config.strom_rpc_port();
        let server = ServerBuilder::default()
            .build(format!("127.0.0.1:{}", rpc_port))
            .await?;

        let addr = server.local_addr()?;

        tokio::spawn(async move {
            let server_handle = server.start(order_api.into_rpc());
            tracing::info!("rpc server started on: {}", addr);
            let _ = server_handle.stopped().await;
        });

        let testnet_hub =
            TestnetHub::new(inital_angstrom_state.angstrom_addr, state_provider.rpc_provider());

        let pool_registry =
            UniswapAngstromRegistry::new(uniswap_registry.clone(), pool_config_store.clone());

        tracing::debug!("created testnet hub and uniswap registry");

        let mev_boost_provider =
            MevBoostProvider::new_from_urls(Arc::new(state_provider.rpc_provider()), &[]);

        tracing::debug!("created mev boost provider");

        let consensus = ConsensusManager::new(
            ManagerNetworkDeps::new(
                strom_network_handle.clone(),
                state_provider
                    .state_provider()
                    .subscribe_to_canonical_state(),
                strom_handles.consensus_rx_op
            ),
            node_config.angstrom_signer(),
            initial_validators,
            order_storage.clone(),
            block_number,
            inital_angstrom_state.angstrom_addr,
            pool_registry,
            uniswap_pools.clone(),
            mev_boost_provider,
            matching_handle,
            block_sync.clone()
        );

        // init agents
        let agent_config = AgentConfig {
            uniswap_pools,
            agent_id: node_config.node_id,
            rpc_address: addr,
            current_block: block_number,
            state_provider: state_provider.state_provider()
        };

        futures::stream::iter(agents.into_iter())
            .map(|agent| (agent)(&inital_angstrom_state, agent_config.clone()))
            .buffer_unordered(4)
            .collect::<Vec<_>>()
            .await
            .into_iter()
            .collect::<Result<Vec<_>, _>>()?;

        tracing::info!("created consensus manager");

        Ok((
            Self {
                rpc_port,
                state_provider,
                order_storage,
                pool_handle,
                tx_strom_handles,
                testnet_hub
            },
            consensus,
            validator
        ))
    }
}<|MERGE_RESOLUTION|>--- conflicted
+++ resolved
@@ -62,12 +62,8 @@
         agents: Vec<F>
     ) -> eyre::Result<(
         Self,
-<<<<<<< HEAD
-        ConsensusManager<WalletProviderRpc, PubSubFrontend, MatcherHandle, MockBlockSync>,
+        ConsensusManager<WalletProviderRpc, PubSubFrontend, MatcherHandle, GlobalBlockSync>,
         TestOrderValidator<AnvilStateProvider<WalletProvider>>
-=======
-        ConsensusManager<WalletProviderRpc, PubSubFrontend, MatcherHandle, GlobalBlockSync>
->>>>>>> 0a908b0d
     )>
     where
         F: for<'a> Fn(
