use std::{
    collections::{HashMap, HashSet},
    net::SocketAddr,
    pin::Pin,
    sync::Arc,
    task::Poll
};

use alloy_primitives::Address;
use angstrom::components::initialize_strom_handles;
use angstrom_network::{
    NetworkOrderEvent, StromNetworkEvent, StromNetworkHandle, StromNetworkManager
};
use angstrom_types::{
    block_sync::GlobalBlockSync,
    primitive::PeerId,
    sol_bindings::{grouped_orders::AllOrders, testnet::random::RandomValues},
    testnet::InitialTestnetState
};
use consensus::{AngstromValidator, ConsensusManager};
use futures::Future;
use matching_engine::manager::MatcherHandle;
use parking_lot::RwLock;
use reth_chainspec::Hardforks;
use reth_metrics::common::mpsc::UnboundedMeteredSender;
use reth_network::{
    NetworkHandle, NetworkInfo, Peers,
    test_utils::{Peer, PeerHandle}
};
use reth_provider::{BlockReader, ChainSpecProvider, HeaderProvider, ReceiptProvider};
use reth_tasks::TaskExecutor;
use tokio_stream::wrappers::{BroadcastStream, UnboundedReceiverStream};
use tracing::instrument;

use super::internals::AngstromNodeInternals;
use crate::{
    agents::AgentConfig,
    contracts::anvil::WalletProviderRpc,
    controllers::TestnetStateFutureLock,
    network::{EthPeerPool, TestnetNodeNetwork},
    providers::{AnvilProvider, AnvilStateProvider, WalletProvider},
    types::{GlobalTestingConfig, WithWalletProvider, config::TestingNodeConfig},
    validation::TestOrderValidator
};

pub struct TestnetNode<C: Unpin, P, G> {
    testnet_node_id: u64,
    network:         TestnetNodeNetwork,
    strom:           AngstromNodeInternals<P>,
<<<<<<< HEAD
    init_state:      InitialTestnetState,
    state_lock:      TestnetStateFutureLock<C, WalletProviderRpc, NetworkHandle>
=======
    state_lock:      TestnetStateFutureLock<C, WalletProviderRpc, NetworkHandle>,
    config:          TestingNodeConfig<G>
>>>>>>> c2c0df33
}

impl<C, P, G> TestnetNode<C, P, G>
where
    C: BlockReader<Block = reth_primitives::Block>
        + HeaderProvider<Header = reth_primitives::Header>
        + ReceiptProvider<Receipt = reth_primitives::Receipt>
        + ChainSpecProvider
        + Unpin
        + Clone
        + ChainSpecProvider<ChainSpec: Hardforks>
        + 'static,
    P: WithWalletProvider,
    G: GlobalTestingConfig
{
<<<<<<< HEAD
    #[instrument(name = "node", level = "trace", skip(c, state_provider, initial_validators, inital_angstrom_state, block_provider, agents, block_sync), fields(id = node_config.node_id))]
    pub async fn new<G: GlobalTestingConfig, F>(
=======
    #[instrument(name = "node", level = "trace", skip(node_config, c, state_provider, initial_validators, inital_angstrom_state, block_provider, agents, block_sync, ex), fields(id = node_config.node_id))]
    pub async fn new<F>(
>>>>>>> c2c0df33
        c: C,
        node_config: TestingNodeConfig<G>,
        state_provider: AnvilProvider<P>,
        initial_validators: Vec<AngstromValidator>,
        inital_angstrom_state: InitialTestnetState,
        block_provider: BroadcastStream<(u64, Vec<alloy_rpc_types::Transaction>)>,
        agents: Vec<F>,
        block_sync: GlobalBlockSync,
        ex: TaskExecutor
    ) -> eyre::Result<Self>
    where
        F: for<'a> Fn(
            &'a InitialTestnetState,
            AgentConfig
        ) -> Pin<Box<dyn Future<Output = eyre::Result<()>> + Send + 'a>>,
        F: Clone
    {
        tracing::info!("spawning node");

        let strom_handles = initialize_strom_handles();
        let (strom_network, eth_peer, strom_network_manager) = TestnetNodeNetwork::new(
            c,
            &node_config,
            Some(strom_handles.pool_tx.clone()),
            Some(strom_handles.consensus_tx_op.clone())
        )
        .await;

        tracing::info!("spawned node");

        let (strom, consensus, validation) = AngstromNodeInternals::new(
            node_config.clone(),
            state_provider,
            strom_handles,
            strom_network.strom_handle.network_handle().clone(),
            initial_validators,
            block_provider,
            inital_angstrom_state.clone(),
            agents,
            block_sync,
            ex.clone()
        )
        .await?;

        tracing::info!("created strom internals");

        let state_lock = TestnetStateFutureLock::new(
            node_config.node_id,
            eth_peer,
            strom_network_manager,
            consensus,
            validation,
            ex.clone()
        );

        Ok(Self {
            testnet_node_id: node_config.node_id,
            network: strom_network,
            strom,
            state_lock,
<<<<<<< HEAD
            init_state: inital_angstrom_state
        })
    }

    pub fn get_init_state(&self) -> &InitialTestnetState {
        &self.init_state
=======
            config: node_config
        })
>>>>>>> c2c0df33
    }

    /// General
    /// -------------------------------------
    pub fn node_rpc_url(&self) -> String {
        let port = (4200 + self.testnet_node_id) as u16;
        format!("http://localhost:{port}")
    }

    pub fn testnet_node_id(&self) -> u64 {
        self.testnet_node_id
    }

    pub fn testnet_node_config(&self) -> TestingNodeConfig<G> {
        self.config.clone()
    }

    pub fn peer_id(&self) -> PeerId {
        *self.eth_network_handle().peer_id()
    }

    pub fn state_provider(&self) -> &AnvilProvider<P> {
        &self.strom.state_provider
    }

    /// Eth
    /// -------------------------------------
    pub fn eth_peer_handle(&self) -> &PeerHandle<EthPeerPool> {
        self.network.eth_handle.peer_handle()
    }

    pub fn eth_network_handle(&self) -> &NetworkHandle {
        self.network.eth_handle.network_handle()
    }

    pub fn connect_to_eth_peer(&self, id: PeerId, addr: SocketAddr) {
        self.eth_network_handle().add_peer(id, addr);
    }

    pub fn eth_socket_addr(&self) -> SocketAddr {
        self.eth_network_handle().local_addr()
    }

    /// Angstrom
    /// -------------------------------------
    pub fn strom_network_handle(&self) -> &StromNetworkHandle {
        self.network.strom_handle.network_handle()
    }

    pub fn strom_validator_set(&self) -> Arc<RwLock<HashSet<Address>>> {
        self.network.strom_handle.validator_set()
    }

    pub fn disconnect_strom_peer(&self, id: PeerId) {
        self.network.strom_handle.disconnect_peer(id);
    }

    pub fn strom_peer_count(&self) -> usize {
        self.network.strom_handle.peer_count()
    }

    pub fn remove_strom_validator(&self, id: PeerId) {
        self.network.strom_handle.remove_validator(id);
    }

    pub fn add_strom_validator(&self, id: PeerId) {
        self.network.strom_handle.add_validator(id);
    }

    pub fn subscribe_strom_network_events(&self) -> UnboundedReceiverStream<StromNetworkEvent> {
        self.network.strom_handle.subscribe_network_events()
    }

    /// Network
    /// -------------------------------------
    pub fn strom_network_manager<F, R>(&self, f: F) -> R
    where
        F: FnOnce(&StromNetworkManager<C, NetworkHandle>) -> R
    {
        self.state_lock.strom_network_manager(f)
    }

    pub fn strom_network_manager_mut<F, R>(&self, f: F) -> R
    where
        F: FnOnce(&mut StromNetworkManager<C, NetworkHandle>) -> R
    {
        self.state_lock.strom_network_manager_mut(f)
    }

    pub fn strom_validation<F, R>(&self, f: F) -> R
    where
        F: FnOnce(&TestOrderValidator<AnvilStateProvider<WalletProvider>>) -> R
    {
        self.state_lock.strom_validation(f)
    }

    pub fn strom_validation_mut<F, R>(&self, f: F) -> R
    where
        F: FnOnce(&mut TestOrderValidator<AnvilStateProvider<WalletProvider>>) -> R
    {
        self.state_lock.strom_validation_mut(f)
    }

    pub fn eth_peer<F, R>(&self, f: F) -> R
    where
        F: FnOnce(&Peer<C>) -> R
    {
        self.state_lock.eth_peer(f)
    }

    pub fn eth_peer_mut<F, R>(&self, f: F) -> R
    where
        F: FnOnce(&mut Peer<C>) -> R
    {
        self.state_lock.eth_peer_mut(f)
    }

    pub fn start_network(&self) {
        self.state_lock.set_network(true);
    }

    pub fn stop_network(&self) {
        self.state_lock.set_network(false);
    }

    pub fn start_validation(&self) {
        self.state_lock.set_validation(true);
    }

    pub fn stop_validation(&self) {
        self.state_lock.set_validation(false);
    }

    pub fn is_network_on(&self) -> bool {
        self.state_lock.network_state()
    }

    pub fn is_network_off(&self) -> bool {
        !self.state_lock.network_state()
    }

    pub fn start_network_and_consensus_and_validation(&self) {
        self.start_network();
        self.start_conensus();
        // self.start_validation();
    }

    pub fn stop_network_and_consensus(&self) {
        self.stop_network();
        self.stop_consensus();
    }

    pub fn stop_network_and_consensus_and_validation(&self) {
        self.stop_network();
        self.stop_consensus();
        // self.stop_validation();
    }

    /// Consensus
    /// -------------------------------------
    pub fn strom_consensus<F, R>(&self, f: F) -> R
    where
        F: FnOnce(&ConsensusManager<WalletProviderRpc, MatcherHandle, GlobalBlockSync>) -> R
    {
        self.state_lock.strom_consensus(f)
    }

    pub fn strom_consensus_mut<F, R>(&self, f: F) -> R
    where
        F: FnOnce(&mut ConsensusManager<WalletProviderRpc, MatcherHandle, GlobalBlockSync>) -> R
    {
        self.state_lock.strom_consensus_mut(f)
    }

    pub fn start_conensus(&self) {
        self.state_lock.set_consensus(true);
    }

    pub fn stop_consensus(&self) {
        self.state_lock.set_consensus(false);
    }

    pub fn is_consensus_on(&self) -> bool {
        self.state_lock.consensus_state()
    }

    pub fn is_consensus_off(&self) -> bool {
        !self.state_lock.consensus_state()
    }

    // Testing Utils
    // -------------------------------------

    fn add_validator_bidirectional(&self, other: &Self) {
        self.add_strom_validator(other.network.pubkey());
        other.add_strom_validator(self.network.pubkey());
    }

    pub async fn connect_to_all_peers(
        &mut self,
        other_peers: &mut HashMap<u64, TestnetNode<C, P, G>>
    ) {
        self.start_network();
        other_peers.iter().for_each(|(_, peer)| {
            self.connect_to_eth_peer(peer.network.pubkey(), peer.eth_socket_addr());

            self.add_validator_bidirectional(peer);
        });

        let connections_expected = other_peers.len();
        self.initialize_internal_connections(connections_expected)
            .await;
    }

    pub fn pre_post_network_event_channel_swap<E>(
        &mut self,
        is_pre_event: bool,
        f: impl FnOnce(&mut StromNetworkManager<C, NetworkHandle>) -> Option<UnboundedMeteredSender<E>>
    ) -> UnboundedMeteredSender<E> {
        if is_pre_event {
            self.stop_network();
        } else {
            self.start_network();
        }

        self.strom_network_manager_mut(f)
            .expect("old network event channel is empty")
    }

    pub fn send_bundles_to_network(&self, peer_id: PeerId, bundles: usize) -> eyre::Result<()> {
        let orders = AllOrders::gen_many(bundles);
        let num_orders = orders.len();
        tracing::debug!("submitting a angstrom bundle with {num_orders} orders to the network");

        self.strom
            .tx_strom_handles
            .network_tx
            .send(NetworkOrderEvent::IncomingOrders { peer_id, orders })?;

        tracing::info!("sent {num_orders} bundles to the network");

        Ok(())
    }

    pub(crate) async fn initialize_internal_connections(&mut self, connections_needed: usize) {
        tracing::debug!(pubkey = ?self.network.pubkey, "attempting connections to {connections_needed} peers");
        let mut last_peer_count = 0;
        std::future::poll_fn(|cx| {
            loop {
                if self
                    .state_lock
                    .poll_fut_to_initialize_network_connections(cx)
                    .is_ready()
                {
                    panic!("peer connection failed");
                }

                let peer_cnt = self.network.strom_handle.peer_count();
                if last_peer_count != peer_cnt {
                    tracing::trace!("connected to {peer_cnt}/{connections_needed} peers");
                    last_peer_count = peer_cnt;
                }

                if connections_needed == peer_cnt {
                    return Poll::Ready(());
                }
            }
        })
        .await
    }

    pub(crate) async fn testnet_future(self) {
        self.start_network_and_consensus_and_validation();
        self.state_lock.await;
    }
}<|MERGE_RESOLUTION|>--- conflicted
+++ resolved
@@ -47,13 +47,9 @@
     testnet_node_id: u64,
     network:         TestnetNodeNetwork,
     strom:           AngstromNodeInternals<P>,
-<<<<<<< HEAD
     init_state:      InitialTestnetState,
-    state_lock:      TestnetStateFutureLock<C, WalletProviderRpc, NetworkHandle>
-=======
     state_lock:      TestnetStateFutureLock<C, WalletProviderRpc, NetworkHandle>,
     config:          TestingNodeConfig<G>
->>>>>>> c2c0df33
 }
 
 impl<C, P, G> TestnetNode<C, P, G>
@@ -69,13 +65,8 @@
     P: WithWalletProvider,
     G: GlobalTestingConfig
 {
-<<<<<<< HEAD
-    #[instrument(name = "node", level = "trace", skip(c, state_provider, initial_validators, inital_angstrom_state, block_provider, agents, block_sync), fields(id = node_config.node_id))]
-    pub async fn new<G: GlobalTestingConfig, F>(
-=======
     #[instrument(name = "node", level = "trace", skip(node_config, c, state_provider, initial_validators, inital_angstrom_state, block_provider, agents, block_sync, ex), fields(id = node_config.node_id))]
     pub async fn new<F>(
->>>>>>> c2c0df33
         c: C,
         node_config: TestingNodeConfig<G>,
         state_provider: AnvilProvider<P>,
@@ -136,17 +127,13 @@
             network: strom_network,
             strom,
             state_lock,
-<<<<<<< HEAD
-            init_state: inital_angstrom_state
+            init_state: inital_angstrom_state,
+            config: node_config
         })
     }
 
     pub fn get_init_state(&self) -> &InitialTestnetState {
         &self.init_state
-=======
-            config: node_config
-        })
->>>>>>> c2c0df33
     }
 
     /// General
