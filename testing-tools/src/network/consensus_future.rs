use std::{
    future::Future,
    pin::Pin,
    sync::{
        atomic::{AtomicBool, Ordering},
        Arc
    },
    task::{Context, Poll}
};

use alloy::transports::Transport;
use consensus::ConsensusManager;
use futures::FutureExt;
use parking_lot::Mutex;
use tokio::task::JoinHandle;
use tracing::{span, Level};

pub(crate) struct TestnetConsensusFuture<T> {
    consensus: Arc<Mutex<ConsensusManager<T>>>,
    /// JoinHandle for the consensus future
    fut:       JoinHandle<()>
}

impl<T> TestnetConsensusFuture<T>
where
<<<<<<< HEAD
    P: Provider<TR, N> + Send + Unpin + 'static,
    TR: Transport + Clone + Send + Unpin,
    N: Network + Send + Unpin
=======
    T: Transport + Clone
>>>>>>> 6a478d17
{
    pub(crate) fn new(
        testnet_node_id: u64,
        consensus: ConsensusManager<T>,
        running: Arc<AtomicBool>
    ) -> Self {
        let consensus = Arc::new(Mutex::new(consensus));
        let internal =
            TestnetConsensusFutureInternals::new(testnet_node_id, consensus.clone(), running);
        Self { consensus, fut: tokio::spawn(internal) }
    }

    pub(crate) fn consensus_manager<F, R>(&self, f: F) -> R
    where
        F: FnOnce(&ConsensusManager<T>) -> R
    {
        f(&self.consensus.lock())
    }

    pub(crate) fn consensus_manager_mut<F, R>(&self, f: F) -> R
    where
        F: FnOnce(&mut ConsensusManager<T>) -> R
    {
        f(&mut self.consensus.lock())
    }
}

struct TestnetConsensusFutureInternals<T> {
    testnet_node_id: u64,
    consensus:       Arc<Mutex<ConsensusManager<T>>>,
    running:         Arc<AtomicBool>
}

impl<T> TestnetConsensusFutureInternals<T>
where
<<<<<<< HEAD
    P: Provider<TR, N> + Send,
    TR: Transport + Clone + Send,
    N: Network + Send
=======
    T: Transport
>>>>>>> 6a478d17
{
    fn new(
        testnet_node_id: u64,
        consensus: Arc<Mutex<ConsensusManager<T>>>,
        running: Arc<AtomicBool>
    ) -> Self {
        Self { testnet_node_id, consensus, running }
    }
}

impl<T> Future for TestnetConsensusFutureInternals<T>
where
<<<<<<< HEAD
    P: Provider<TR, N> + Send + Unpin,
    TR: Transport + Clone + Send + Unpin,
    N: Network + Send + Unpin
=======
    T: Transport + Clone
>>>>>>> 6a478d17
{
    type Output = ();

    fn poll(self: Pin<&mut Self>, cx: &mut Context<'_>) -> Poll<Self::Output> {
        let this = self.get_mut();

        let span = span!(Level::TRACE, "node", id = this.testnet_node_id);
        let e = span.enter();

        if this.running.load(Ordering::Relaxed) {
            {
                let mut cons = this.consensus.lock_arc();
                if cons.poll_unpin(cx).is_ready() {
                    return Poll::Ready(())
                }
            }
        }

        drop(e);

        cx.waker().wake_by_ref();
        Poll::Pending
    }
}

impl<T> Drop for TestnetConsensusFuture<T> {
    fn drop(&mut self) {
        self.fut.abort();
    }
}<|MERGE_RESOLUTION|>--- conflicted
+++ resolved
@@ -23,13 +23,7 @@
 
 impl<T> TestnetConsensusFuture<T>
 where
-<<<<<<< HEAD
-    P: Provider<TR, N> + Send + Unpin + 'static,
-    TR: Transport + Clone + Send + Unpin,
-    N: Network + Send + Unpin
-=======
     T: Transport + Clone
->>>>>>> 6a478d17
 {
     pub(crate) fn new(
         testnet_node_id: u64,
@@ -65,13 +59,7 @@
 
 impl<T> TestnetConsensusFutureInternals<T>
 where
-<<<<<<< HEAD
-    P: Provider<TR, N> + Send,
-    TR: Transport + Clone + Send,
-    N: Network + Send
-=======
     T: Transport
->>>>>>> 6a478d17
 {
     fn new(
         testnet_node_id: u64,
@@ -84,13 +72,7 @@
 
 impl<T> Future for TestnetConsensusFutureInternals<T>
 where
-<<<<<<< HEAD
-    P: Provider<TR, N> + Send + Unpin,
-    TR: Transport + Clone + Send + Unpin,
-    N: Network + Send + Unpin
-=======
     T: Transport + Clone
->>>>>>> 6a478d17
 {
     type Output = ();
 
