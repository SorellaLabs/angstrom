--- conflicted
+++ resolved
@@ -1,9 +1,6 @@
-<<<<<<< HEAD
-=======
 mod consensus_future;
 use angstrom_types::primitive::AngstromSigner;
 pub(crate) use consensus_future::TestnetConsensusFuture;
->>>>>>> 99878845
 mod eth_peer;
 mod strom_peer;
 use std::{collections::HashSet, sync::Arc};
@@ -17,13 +14,8 @@
 use parking_lot::RwLock;
 use reth_chainspec::Hardforks;
 use reth_metrics::common::mpsc::{MeteredPollSender, UnboundedMeteredSender};
-<<<<<<< HEAD
-use reth_network::test_utils::{Peer, PeerConfig};
-use reth_network_peers::{pk2id, PeerId};
-=======
 use reth_network::test_utils::PeerConfig;
 use reth_network_peers::PeerId;
->>>>>>> 99878845
 use reth_provider::{BlockReader, ChainSpecProvider, HeaderProvider};
 use secp256k1::SecretKey;
 pub use strom_peer::*;
@@ -36,44 +28,18 @@
 
 pub struct TestnetNodeNetwork {
     // eth components
-    pub eth_handle:   EthNetworkPeer,
+    pub eth_handle:      EthNetworkPeer,
     // strom components
-<<<<<<< HEAD
-    pub strom_handle: StromNetworkPeer,
-    pub secret_key:   SecretKey,
-    pub pubkey:       PeerId
-=======
     pub strom_handle:    StromNetworkPeer,
     pub secret_key:      AngstromSigner,
     pub pubkey:          PeerId,
     running:             Arc<AtomicBool>,
     pub(crate) networks: TestnetPeerStateFuture<C>
->>>>>>> 99878845
 }
 
 impl TestnetNodeNetwork {
     pub async fn new<C, G>(
         c: C,
-<<<<<<< HEAD
-        node_config: &TestingNodeConfig<G>,
-        to_pool_manager: Option<UnboundedMeteredSender<NetworkOrderEvent>>,
-        to_consensus_manager: Option<UnboundedMeteredSender<StromConsensusEvent>>
-    ) -> (Self, Peer<C>, StromNetworkManager<C>)
-    where
-        C: BlockReader
-            + HeaderProvider
-            + ChainSpecProvider
-            + Unpin
-            + Clone
-            + ChainSpecProvider<ChainSpec: Hardforks>
-            + 'static,
-        G: GlobalTestingConfig
-    {
-        let sk = node_config.secret_key.clone();
-        let peer = PeerConfig::with_secret_key(c.clone(), sk.clone());
-
-        let peer_id = pk2id(&node_config.pub_key);
-=======
         sk: AngstromSigner,
         to_pool_manager: Option<UnboundedMeteredSender<NetworkOrderEvent>>,
         to_consensus_manager: Option<UnboundedMeteredSender<StromConsensusEvent>>
@@ -82,7 +48,6 @@
             PeerConfig::with_secret_key(c.clone(), SecretKey::from_slice(&*sk.to_bytes()).unwrap());
 
         let peer_id = sk.id();
->>>>>>> 99878845
         let state = StatusState {
             version:   0,
             chain:     Chain::mainnet().id(),
