--- conflicted
+++ resolved
@@ -116,18 +116,6 @@
 
         let amount = (amount as f64 * modifier) as u128;
 
-<<<<<<< HEAD
-        // allow for more flexibility
-        let pct = Ray::generate_ray_decimal(75, 2);
-        unshifted_price.mul_ray_assign(pct);
-
-        // if the random direction changes the swap. inv the price
-        if !zfo {
-            unshifted_price.inv_ray_assign_round(true);
-        }
-
-=======
->>>>>>> 271f0d73
         let deadline = (SystemTime::now().duration_since(UNIX_EPOCH).unwrap()
             + Duration::from_secs(38))
         .as_secs();
