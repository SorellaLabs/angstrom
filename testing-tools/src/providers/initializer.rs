use alloy::{
    node_bindings::AnvilInstance,
    primitives::{
        Address,
        aliases::{I24, U24},
        keccak256
    },
    providers::{Provider, ext::AnvilApi}
};
use alloy_primitives::{FixedBytes, U256};
use alloy_sol_types::SolValue;
use angstrom_types::{
    contract_bindings::{
        angstrom::Angstrom::{AngstromInstance, PoolKey},
        controller_v_1::ControllerV1::ControllerV1Instance,
        pool_gate::PoolGate::PoolGateInstance
    },
    matching::SqrtPriceX96,
    testnet::InitialTestnetState
};
<<<<<<< HEAD
use rand::{thread_rng, Rng};
=======
use rand::{Rng, thread_rng};
use validation::common::WETH_ADDRESS;
>>>>>>> b595f1ba

use super::WalletProvider;
use crate::{
    contracts::{
        anvil::{SafeDeployPending, WalletProviderRpc},
        environment::{
            TestAnvilEnvironment,
            angstrom::AngstromEnv,
            uniswap::{TestUniswapEnv, UniswapEnv}
        }
    },
    types::{
        GlobalTestingConfig, WithWalletProvider,
        config::TestingNodeConfig,
<<<<<<< HEAD
        initial_state::{InitialStateConfig, PartialConfigPoolKey, PendingDeployedPools},
        GlobalTestingConfig, WithWalletProvider
=======
        initial_state::{PartialConfigPoolKey, PendingDeployedPools}
>>>>>>> b595f1ba
    }
};

pub struct AnvilInitializer {
    provider:             WalletProvider,
    angstrom_env:         AngstromEnv<UniswapEnv<WalletProvider>>,
    controller_v1:        ControllerV1Instance<(), WalletProviderRpc>,
    angstrom:             AngstromInstance<(), WalletProviderRpc>,
    pool_gate:            PoolGateInstance<(), WalletProviderRpc>,
    pending_state:        PendingDeployedPools,
    initial_state_config: InitialStateConfig
}

impl AnvilInitializer {
    pub async fn new<G: GlobalTestingConfig>(
        config: TestingNodeConfig<G>,
        nodes: Vec<Address>
    ) -> eyre::Result<(Self, Option<AnvilInstance>)> {
        let (provider, anvil) = config.spawn_anvil_rpc().await?;

        tracing::debug!("deploying UniV4 enviroment");
        let uniswap_env = UniswapEnv::new(provider.clone()).await?;
        tracing::info!("deployed UniV4 enviroment");

        tracing::debug!("deploying Angstrom enviroment");
        let angstrom_env = AngstromEnv::new(uniswap_env, nodes).await?;
        let addr = angstrom_env.angstrom();
        tracing::info!(?addr, "deployed Angstrom enviroment");

        let angstrom =
            AngstromInstance::new(angstrom_env.angstrom(), angstrom_env.provider().clone());

        let pool_gate =
            PoolGateInstance::new(angstrom_env.pool_gate(), angstrom_env.provider().clone());

        let controller_v1 = ControllerV1Instance::new(
            angstrom_env.controller_v1(),
            angstrom_env.provider().clone()
        );

        let pending_state = PendingDeployedPools::new();

        let this = Self {
            provider,
            controller_v1,
            angstrom_env,
            angstrom,
            pending_state,
            pool_gate,
            initial_state_config: config.global_config.initial_state_config()
        };

        Ok((this, anvil))
    }

    /// deploys multiple pools (pool key, liquidity, sqrt price)
    pub async fn deploy_pool_fulls(
        &mut self,
        pool_keys: Vec<PartialConfigPoolKey>
    ) -> eyre::Result<()> {
        for (i, key) in pool_keys.into_iter().enumerate() {
            let (cur0, cur1) = self.deploy_currencies(&key).await?;
            self.deploy_pool_full(
                key.make_pool_key(*self.angstrom.address(), cur0, cur1),
                key.initial_liquidity(),
                key.sqrt_price(),
                U256::from(i)
            )
            .await?
        }

        Ok(())
    }

    async fn deploy_tokens(&mut self, nonce: &mut u64) -> eyre::Result<(Address, Address)> {
        let mut tokens = Vec::new();
        for token_to_deploy in &self.initial_state_config.tokens_to_deploy {
            let token = token_to_deploy
                .deploy_token(
                    &self.provider,
                    nonce,
                    Some(&self.initial_state_config.addresses_with_tokens)
                )
                .await?;
            tokens.push(token);
        }

        let (token0, token1) = (tokens[0], tokens[1]);
        let tokens = if token0 < token1 { (token0, token1) } else { (token1, token0) };

        self.rpc_provider().anvil_mine(Some(1), None).await?;

        Ok(tokens)
    }

    pub async fn deploy_currencies(
        &mut self,
        c: &PartialConfigPoolKey
    ) -> eyre::Result<(Address, Address)> {
        let mut nonce = self
            .provider
            .provider
            .get_transaction_count(self.provider.controller())
            .await?;

        let (currency0, currency1) = self.deploy_tokens(&mut nonce).await?;

        let pool_key = PoolKey {
            currency0,
            currency1,
            fee: U24::from(c.fee),
            tickSpacing: I24::unchecked_from(c.tick_spacing),
            hooks: *self.angstrom.address()
        };
        self.pending_state.add_pool_key(pool_key.clone());

        Ok((currency0, currency1))
    }

    /// deploys tokens, a uniV4 pool, angstrom pool
    pub async fn deploy_default_pool_full(&mut self) -> eyre::Result<()> {
        let mut nonce = self
            .provider
            .provider
            .get_transaction_count(self.provider.controller())
            .await?;

        let (currency0, currency1) = self.deploy_tokens(&mut nonce).await?;

        let pool_key = PoolKey {
            currency0,
            currency1,
            fee: U24::ZERO,
            tickSpacing: I24::unchecked_from(60),
            hooks: *self.angstrom.address()
        };
        self.pending_state.add_pool_key(pool_key.clone());

        let liquidity = u128::MAX - 1;
        let price = SqrtPriceX96::at_tick(100_020)?;

        self.deploy_pool_full(pool_key, liquidity, price, U256::ZERO)
            .await?;

        Ok(())
    }

    /// deploys tokens, a uniV4 pool, angstrom pool
    async fn deploy_pool_full(
        &mut self,
        pool_key: PoolKey,
        liquidity: u128,
        price: SqrtPriceX96,
        store_index: U256
    ) -> eyre::Result<()> {
        tracing::info!(?pool_key, ?liquidity, ?price, ?store_index);
        let nonce = self
            .provider
            .provider
            .get_transaction_count(self.provider.controller())
            .await?;

        self.pending_state.add_pool_key(pool_key.clone());
        let encoded = keccak256(pool_key.abi_encode());
        tracing::info!(?pool_key, ?encoded, ?price);

        tracing::debug!("configuring pool");
        let controller_configure_pool = self
            .controller_v1
            .configurePool(
                pool_key.currency0,
                pool_key.currency1,
                pool_key.tickSpacing.as_i32() as u16,
                pool_key.fee,
                pool_key.fee
            )
            .from(self.provider.controller())
            .nonce(nonce)
            .deploy_pending()
            .await?;
        tracing::debug!("success: controller_configure_pool");
        self.pending_state.add_pending_tx(controller_configure_pool);

        tracing::debug!("initializing pool");
        let initialize_angstrom_pool = self
            .angstrom
            .initializePool(pool_key.currency0, pool_key.currency1, store_index, *price)
            .from(self.provider.controller())
            .nonce(nonce + 1)
            .deploy_pending()
            .await?;
        tracing::debug!("success: angstrom.initializePool");
        self.pending_state.add_pending_tx(initialize_angstrom_pool);

        tracing::debug!("tick spacing");
        let pool_gate = self
            .pool_gate
            .tickSpacing(pool_key.tickSpacing)
            .from(self.provider.controller())
            .nonce(nonce + 2)
            .deploy_pending()
            .await?;
        tracing::debug!("success: pool_gate");
        self.pending_state.add_pending_tx(pool_gate);

        let mut rng = thread_rng();

        let tick = price.to_tick()?;
        for i in 0..400 {
            let lower = I24::unchecked_from(tick - (pool_key.tickSpacing.as_i32() * (200 - i)));
            let upper = lower + pool_key.tickSpacing;
            let liquidity = U256::from(rng.gen_range(liquidity / 2..liquidity));

            let add_liq = self
                .pool_gate
                .addLiquidity(
                    pool_key.currency0,
                    pool_key.currency1,
                    lower,
                    upper,
                    liquidity,
                    FixedBytes::<32>::default()
                )
                .from(self.provider.controller())
                .nonce(nonce + 3 + (i as u64))
                .deploy_pending()
                .await?;
            self.pending_state.add_pending_tx(add_liq);
            tracing::trace!(lower_tick = ?lower, upper_tick = ?upper, ?liquidity, "Adding liquidity to pool");
        }

        Ok(())
    }

    pub async fn initialize_state(&mut self) -> eyre::Result<InitialTestnetState> {
        let (pool_keys, _) = self.pending_state.finalize_pending_txs().await?;

        let state_bytes = self.provider.provider_ref().anvil_dump_state().await?;
        let state = InitialTestnetState::new(
            self.angstrom_env.angstrom(),
            self.angstrom_env.pool_manager(),
            Some(state_bytes),
            pool_keys.clone()
        );

        tracing::info!("initalized angstrom pool state");

        Ok(state)
    }

    pub async fn initialize_state_no_bytes(&mut self) -> eyre::Result<InitialTestnetState> {
        let (pool_keys, tx_hash) = self.pending_state.finalize_pending_txs().await?;
        for hash in tx_hash {
            let transaction = self
                .provider
                .provider
                .get_transaction_receipt(hash)
                .await
                .unwrap()
                .unwrap();
            let status = transaction.status();
            if !status {
                tracing::warn!(?hash, "transaction hash failed");
            }
        }

        let state = InitialTestnetState::new(
            self.angstrom_env.angstrom(),
            self.angstrom_env.pool_manager(),
            None,
            pool_keys.clone()
        );
        for key in pool_keys {
            let out = self
                .pool_gate
                .isInitialized(key.currency0, key.currency1)
                .call()
                .await?;
            if !out._0 {
                tracing::warn!(?key, "pool is still not initalized, even after deploying state");
            }
        }
        tracing::info!("initalized angstrom pool state");

        Ok(state)
    }
}

impl WithWalletProvider for AnvilInitializer {
    fn wallet_provider(&self) -> WalletProvider {
        self.provider.clone()
    }

    fn rpc_provider(&self) -> WalletProviderRpc {
        self.provider.provider.clone()
    }
}

#[cfg(test)]
mod tests {
    use alloy_primitives::address;
    use angstrom_types::sol_bindings::testnet::MockERC20::MockERC20Instance;
    use reth_provider::noop::NoopProvider;

    use super::*;
    use crate::{
        controllers::enviroments::AngstromTestnet,
        types::{
            config::TestnetConfig,
            initial_state::{Erc20ToDeploy, InitialStateConfig}
        },
        utils::{init_tracing, noop_agent}
    };

    #[tokio::test(flavor = "multi_thread")]
    async fn test_hack_address_tokens() {
        init_tracing(5);

        let my_address = address!("796fB50EAe1456A523F869f6135dd557eeaEE226");
        let initial_state_config = InitialStateConfig {
            pool_keys:             vec![PartialConfigPoolKey {
                fee:               0,
                tick_spacing:      60,
                initial_liquidity: 34028236692,
                sqrt_price:        SqrtPriceX96::at_tick(100020).unwrap()
            }],
            addresses_with_tokens: vec![my_address],
            tokens_to_deploy:      vec![
                Erc20ToDeploy::new("Wrapped Bitcoin", "WBTC", None),
                Erc20ToDeploy::new("Wrapped Ethereum", "WETH", None),
            ]
        };
        let config = TestnetConfig::new(
            3,
            "ws://localhost:8546",
            false,
            Some(9445),
            Some(2624),
            initial_state_config
        );
        let testnet =
            AngstromTestnet::spawn_testnet(NoopProvider::default(), config, vec![noop_agent])
                .await
                .unwrap();

        let provider = testnet.node_provider(Some(1));

        let erc20_instance0 = MockERC20Instance::new(
            address!("c02aaa39b223fe8d0a0e5c4f27ead9083c756cc2"),
            provider.rpc_provider()
        );
        let _my_balance = erc20_instance0.balanceOf(my_address).call().await.unwrap();
        // assert_eq!(my_balance.result, U256::from(HACKED_TOKEN_BALANCE));

        let erc20_instance1 = MockERC20Instance::new(
            address!("2260fac5e5542a773aa44fbcfedf7c193bc2c599"),
            provider.rpc_provider()
        );
        let _my_balance = erc20_instance1.balanceOf(my_address).call().await.unwrap();
        // assert_eq!(my_balance.result, U256::from(HACKED_TOKEN_BALANCE));
    }
}<|MERGE_RESOLUTION|>--- conflicted
+++ resolved
@@ -18,12 +18,8 @@
     matching::SqrtPriceX96,
     testnet::InitialTestnetState
 };
-<<<<<<< HEAD
-use rand::{thread_rng, Rng};
-=======
 use rand::{Rng, thread_rng};
 use validation::common::WETH_ADDRESS;
->>>>>>> b595f1ba
 
 use super::WalletProvider;
 use crate::{
@@ -38,12 +34,7 @@
     types::{
         GlobalTestingConfig, WithWalletProvider,
         config::TestingNodeConfig,
-<<<<<<< HEAD
-        initial_state::{InitialStateConfig, PartialConfigPoolKey, PendingDeployedPools},
-        GlobalTestingConfig, WithWalletProvider
-=======
         initial_state::{PartialConfigPoolKey, PendingDeployedPools}
->>>>>>> b595f1ba
     }
 };
 
