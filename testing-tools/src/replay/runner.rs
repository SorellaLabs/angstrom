use std::{collections::HashSet, pin::Pin, sync::Arc, time::Duration};

use alloy::{
    network::{Ethereum, EthereumWallet},
    node_bindings::{Anvil, AnvilInstance},
    primitives::Address,
    providers::Provider
};
use alloy_primitives::aliases::I24;
use alloy_rpc_types::{BlockId, BlockNumberOrTag, Filter};
use alloy_sol_types::SolEvent;
use angstrom_amm_quoter::{ConsensusQuoterManager, QuoterHandle};
use angstrom_cli::handles::ConsensusHandles;
use angstrom_eth::{
    handle::Eth,
    manager::{EthDataCleanser, EthEvent}
};
use angstrom_rpc::{
    ConsensusApi, OrderApi,
    api::{ConsensusApiServer, OrderApiServer}
};
use angstrom_types::{
    block_sync::{BlockSyncProducer, GlobalBlockSync},
    contract_bindings::{
        angstrom::Angstrom::PoolKey,
        controller_v_1::ControllerV1::{self, PoolConfigured, PoolRemoved}
    },
    contract_payloads::angstrom::{AngstromPoolConfigStore, UniswapAngstromRegistry},
    pair_with_price::PairsWithPrice,
    primitive::{AngstromSigner, UniswapPoolRegistry, try_init_with_chain_id, *},
    submission::{ChainSubmitterHolder, SubmissionHandler}
};
use consensus::{
    AngstromValidator, ConsensusHandler, ConsensusManager, ConsensusTimingConfig,
    ManagerNetworkDeps
};
use futures::{Stream, StreamExt};
use jsonrpsee::server::ServerBuilder;
use matching_engine::MatchingManager;
use order_pool::{OrderPoolHandle, PoolConfig};
use pool_manager::{ConsensusPoolManager, PoolHandle};
use reth_provider::CanonStateSubscriptions;
use reth_tasks::TaskExecutor;
use telemetry::blocklog::BlockLog;
use telemetry_recorder::TelemetryMessage;
use tracing::{Instrument, span};
use uniswap_v4::configure_uniswap_manager;
use validation::{
    common::TokenPriceGenerator, init_validation_replay, validator::ValidationClient
};

use super::fake_network::FakeNetwork;
use crate::providers::{
    AnvilProvider, AnvilStateProvider, AnvilSubmissionProvider, WalletProvider
};

/// Replay Runner
///
/// The Replay Runner allows us to take any snapshot of a block and replay it
/// in order to allow us to debug quickly.
pub struct ReplayRunner {
    #[allow(dead_code)]
    anvil:          AnvilInstance,
    anvil_provider: AnvilProvider<WalletProvider>,
    fake_network:   FakeNetwork,
    block_log:      BlockLog,
    pool_handle:    PoolHandle
}

impl ReplayRunner {
    pub async fn run(self) -> eyre::Result<()> {
        // At this point all the setup should be done.
        // what we do now is send the message of a new block to the eth_manager
        // and then start sending the rest of the orders.
        let update = self
            .block_log
            .eth_snapshot
            .as_ref()
            .unwrap()
            .chain_update
            .clone();

        match update {
            angstrom_eth::telemetry::AngstromChainUpdate::New(chain) => self
                .anvil_provider
                .state_provider()
                .canon_state_tx
                .send(reth_provider::CanonStateNotification::Commit { new: chain })
                .unwrap(),
            angstrom_eth::telemetry::AngstromChainUpdate::Reorg { new, old } => self
                .anvil_provider
                .state_provider()
                .canon_state_tx
                .send(reth_provider::CanonStateNotification::Reorg { old, new })
                .unwrap()
        };

        let mut last_timestamp = self.block_log.eth_snapshot.as_ref().unwrap().timestamp;

        for next_event in self.block_log.events() {
            match next_event {
                TelemetryMessage::NewOrder { origin, order, timestamp, .. } => {
                    tracing::info!("NewOrder event playing back");
                    let delta = timestamp.signed_duration_since(last_timestamp);
                    let sleep_duration =
                        Duration::from_micros(delta.abs().num_microseconds().unwrap() as u64);
                    tokio::time::sleep(sleep_duration).await;
                    last_timestamp = *timestamp;
                    tracing::info!("Slept for time delta, applying new order");

                    self.pool_handle
                        .new_order(*origin, order.clone())
                        .await
                        .unwrap();
                }
                TelemetryMessage::CancelOrder { cancel, timestamp, .. } => {
                    tracing::info!("CancelOrder event playing back");
                    let delta = timestamp.signed_duration_since(last_timestamp);
                    let sleep_duration =
                        Duration::from_micros(delta.abs().num_microseconds().unwrap() as u64);
                    tokio::time::sleep(sleep_duration).await;
                    last_timestamp = *timestamp;
                    tracing::info!("CancelOrder sleep completed");
                    self.pool_handle.cancel_order(cancel.clone()).await;
                }
                TelemetryMessage::Consensus { event, timestamp, .. } => {
                    tracing::info!("Consensus event playing back");
                    let delta = timestamp.signed_duration_since(last_timestamp);
                    let sleep_duration =
                        Duration::from_micros(delta.abs().num_microseconds().unwrap() as u64);
                    tokio::time::sleep(sleep_duration).await;
                    tracing::info!("Consensus event sleep completed");
                    last_timestamp = *timestamp;

                    self.fake_network
                        .to_consensus_manager
                        .as_ref()
                        .unwrap()
                        .send(event.clone())
                        .unwrap();
                }
                _ => ()
            }
        }
        tracing::info!("everything completed");

        Ok(())
    }

    pub async fn new(
        block_log: BlockLog,
        fork_url: String,
        rpc_port: u16,
        executor: TaskExecutor
    ) -> eyre::Result<Self> {
        let chain_id = block_log.constants.as_ref().unwrap().chain_id;
        try_init_with_chain_id(chain_id).unwrap();

        let http_port = 8545u16; // Use HTTP instead of IPC for now

        // Clone necessary values before moving into async block
        let block_num = block_log.blocknum();
        let http_port_clone = http_port;

        // First try with forking, then fallback to local if fork fails
        tracing::info!("Attempting to spawn anvil with fork URL: {}", fork_url);

        let anvil = Anvil::new()
            .arg("--host")
            .arg("0.0.0.0")
            .fork_block_number(block_num)
            .chain_id(chain_id)
            .fork(fork_url)
            .port(http_port_clone)
            .arg("--ipc")
            .arg("--no-mining")
            .arg("--timeout")
            .arg("60000")
            .spawn();

        // Wait for anvil to be ready socket to be created.
        tokio::time::sleep(Duration::from_secs(5)).await;

        let node_addr = block_log.constants.as_ref().unwrap().node_address();
        let angstrom_signer = AngstromSigner::for_address(node_addr);
        let sk = angstrom_signer.clone().into_signer();

        let wallet = EthereumWallet::new(sk.clone());
        let rpc = alloy::providers::builder::<Ethereum>()
            .with_recommended_fillers()
            .wallet(wallet.clone())
            .connect("/tmp/anvil.ipc")
            .await
            .unwrap();

        tracing::info!("connected to anvil");

        let wallet_provider = WalletProvider::new_with_provider(rpc.clone(), sk);
        let state_provider = AnvilStateProvider::new(wallet_provider);
        let anvil_provider = AnvilProvider::new(state_provider, None, None);

        let angstrom_address = *ANGSTROM_ADDRESS.get().unwrap();
        let controller = *CONTROLLER_V1_ADDRESS.get().unwrap();
        let deploy_block = *ANGSTROM_DEPLOYED_BLOCK.get().unwrap();
        let gas_token = *GAS_TOKEN_ADDRESS.get().unwrap();
        let pool_manager = *POOL_MANAGER_ADDRESS.get().unwrap();

        let mut strom_handles = ConsensusHandles::new();

        // for rpc
        let pool = strom_handles.get_pool_handle();

        let periphery_c = ControllerV1::new(*CONTROLLER_V1_ADDRESS.get().unwrap(), rpc.clone());
        let node_set = periphery_c
            .nodes()
            .call()
            .await
            .unwrap()
            .into_iter()
            .collect::<HashSet<_>>();

        let validation_client = ValidationClient(strom_handles.validator_tx);
        let matching_handle = MatchingManager::spawn(executor.clone(), validation_client.clone());
        let consensus_client = ConsensusHandler(strom_handles.mode.consensus_tx_rpc.clone());

        let consensus_api = ConsensusApi::new(consensus_client.clone(), executor.clone());

        let amm_quoter = QuoterHandle(strom_handles.quoter_tx.clone());
        let order_api =
            OrderApi::new(pool.clone(), executor.clone(), validation_client.clone(), amm_quoter);

        // We set -1 as the start of the replay will be triggering new block transition.
        let block_number = block_num - 1;

        let global_block_sync = GlobalBlockSync::new(block_number);

        let pool_config_store = Arc::new(
            AngstromPoolConfigStore::load_from_chain(
                angstrom_address,
                BlockId::Number(BlockNumberOrTag::Latest),
                &rpc
            )
            .await
            .unwrap()
        );
        let pools = fetch_angstrom_pools(
            deploy_block as usize,
            block_number as usize,
            angstrom_address,
            controller,
            &rpc
        )
        .await;

        let uniswap_registry: UniswapPoolRegistry = pools.into();

        let sub = anvil_provider
            .state_provider()
            .subscribe_to_canonical_state();

        let eth_snap = block_log.eth_snapshot.as_ref().unwrap();

        let eth_handle = EthDataCleanser::spawn(
            angstrom_address,
            controller,
            sub,
            executor.clone(),
            strom_handles.eth_tx,
            strom_handles.eth_rx,
            eth_snap.angstrom_tokens.clone(),
            eth_snap.pool_store.clone(),
            global_block_sync.clone(),
            eth_snap.node_set.clone(),
            vec![]
        )
        .unwrap();

        tracing::debug!("spawned data cleaner");

        let network_stream = Box::pin(eth_handle.subscribe_network())
            as Pin<Box<dyn Stream<Item = EthEvent> + Send + Sync>>;

        let uniswap_pool_manager = configure_uniswap_manager::<_, _, 50>(
            rpc.clone().into(),
            eth_handle.subscribe_cannon_state_notifications().await,
            uniswap_registry.clone(),
            block_number + 1,
            global_block_sync.clone(),
            pool_manager,
            network_stream
        )
        .await;
        tracing::debug!("uniswap configured");

        let uniswap_pools = uniswap_pool_manager.pools();
        executor.spawn_critical(
            "uniswap",
            Box::pin(
                uniswap_pool_manager.instrument(span!(tracing::Level::ERROR, "pool manager",))
            )
        );

        let token_conversion =
            if let Some((prev_prices, base_wei)) = block_log.gas_price_snapshot.as_ref() {
                println!("Using snapshot");
                TokenPriceGenerator::from_snapshot(
                    uniswap_pools.clone(),
                    prev_prices.clone(),
                    gas_token,
                    *base_wei
                )
            } else {
                TokenPriceGenerator::new(
                    Arc::new(anvil_provider.rpc_provider()),
                    block_number,
                    uniswap_pools.clone(),
                    gas_token,
                    Some(1)
                )
                .await
                .expect("failed to start price generator")
            };

        let token_price_update_stream = anvil_provider.state_provider().canonical_state_stream();
        let token_price_update_stream = Box::pin(PairsWithPrice::into_price_update_stream(
            angstrom_address,
            token_price_update_stream,
            Arc::new(anvil_provider.rpc_provider())
        ));

        let user_account = block_log
            .validation_snapshot
            .as_ref()
            .unwrap()
            .state
            .clone();

        init_validation_replay(
            anvil_provider.state_provider(),
            block_number,
            angstrom_address,
            node_addr,
            token_price_update_stream,
            uniswap_pools.clone(),
            token_conversion,
            pool_config_store.clone(),
            strom_handles.validator_rx,
            |validator| validator.set_user_account(user_account)
        );

        let pool_config = PoolConfig {
            ids: uniswap_registry.pools().keys().cloned().collect::<Vec<_>>(),
            ..Default::default()
        };

        let pool_snapshot = block_log.order_pool_snapshot.as_ref().unwrap().clone();
        let order_storage = Arc::new(pool_snapshot.order_storage.clone());

        let fake_network = FakeNetwork::new(
            Some(strom_handles.pool_tx),
            Some(strom_handles.mode.consensus_tx_op),
            strom_handles.eth_handle_rx.take().unwrap()
        );

        let network_handle = fake_network.handle.clone();

        let pool_handle = ConsensusPoolManager::new(
            validation_client.clone(),
            Some(order_storage.clone()),
            network_handle.clone(),
            eth_handle.subscribe_network(),
            strom_handles.pool_rx,
            global_block_sync.clone(),
            network_handle.subscribe_network_events(),
            std::time::Duration::from_secs(12)
        )
        .with_config(pool_config)
        .build_with_channels(
            executor.clone(),
            strom_handles.orderpool_tx,
            strom_handles.orderpool_rx,
            strom_handles.pool_manager_tx,
            block_number,
            |order_indexer| {
                // Order storage is set above.
                order_indexer.set_tracker(pool_snapshot.order_tracker);
            }
        );

        let server = ServerBuilder::default()
            .build(format!("0.0.0.0:{rpc_port}"))
            .await?;

        let addr = server.local_addr()?;

        executor.spawn_critical(
            "rpc",
            Box::pin(async move {
                let mut rpcs = order_api.into_rpc();
                rpcs.merge(consensus_api.into_rpc()).unwrap();
                let server_handle = server.start(rpcs);
                tracing::info!("rpc server started on: {}", addr);
                let _ = server_handle.stopped().await;
            })
        );

        let pool_registry =
            UniswapAngstromRegistry::new(uniswap_registry.clone(), pool_config_store.clone());

        let anvil_sub =
            AnvilSubmissionProvider { provider: anvil_provider.rpc_provider(), angstrom_address };

        let mev_boost_provider = SubmissionHandler {
            node_provider: Arc::new(anvil_provider.rpc_provider()),
            submitters:    vec![Box::new(ChainSubmitterHolder::new(
                anvil_sub,
                angstrom_signer.clone()
            ))]
        };

        tracing::debug!("created mev boost provider");
        let validators = node_set
            .into_iter()
            // use same weight for all validators
            .map(|addr| AngstromValidator::new(addr, 100))
            .collect::<Vec<_>>();

        let consensus = ConsensusManager::new(
            ManagerNetworkDeps::new(
                network_handle.clone(),
                eth_handle.subscribe_cannon_state_notifications().await,
                strom_handles.mode.consensus_rx_op
            ),
            angstrom_signer,
            validators,
            order_storage.clone(),
            block_number,
            block_number,
            pool_registry,
            uniswap_pools.clone(),
            mev_boost_provider,
            matching_handle,
            global_block_sync.clone(),
<<<<<<< HEAD
            strom_handles.mode.consensus_rx_rpc,
            None
=======
            strom_handles.consensus_rx_rpc,
            None,
            ConsensusTimingConfig::default()
>>>>>>> 8d5ce6fa
        );
        executor.spawn_critical_with_graceful_shutdown_signal("consensus", move |grace| {
            consensus.run_till_shutdown(grace)
        });
        let consensus_client = ConsensusHandler(strom_handles.mode.consensus_tx_rpc.clone());

        // spin up amm quoter
        let amm = ConsensusQuoterManager::new(
            global_block_sync.clone(),
            order_storage.clone(),
            strom_handles.quoter_rx,
            uniswap_pools.clone(),
            rayon::ThreadPoolBuilder::default()
                .num_threads(2)
                .build()
                .expect("failed to build rayon thread pool"),
            Duration::from_millis(100),
            consensus_client.subscribe_consensus_round_event()
        );

        executor.spawn_critical("amm quoting service", amm);

        tracing::info!("created consensus manager");
        global_block_sync.finalize_modules();

        Ok(Self { anvil, anvil_provider, fake_network, block_log, pool_handle })
    }
}

async fn fetch_angstrom_pools<P>(
    // the block angstrom was deployed at
    mut deploy_block: usize,
    end_block: usize,
    angstrom_address: Address,
    controller_address: Address,
    db: &P
) -> Vec<PoolKey>
where
    P: Provider
{
    let mut filters = vec![];

    loop {
        let this_end_block = std::cmp::min(deploy_block + 99_999, end_block);

        if this_end_block == deploy_block {
            break;
        }

        let filter = Filter::new()
            .from_block(deploy_block as u64)
            .to_block(this_end_block as u64)
            .address(controller_address);

        filters.push(filter);

        deploy_block = std::cmp::min(end_block, this_end_block);
    }

    let logs = futures::stream::iter(filters)
        .map(|filter| async move {
            db.get_logs(&filter)
                .await
                .unwrap()
                .into_iter()
                .collect::<Vec<_>>()
        })
        .buffered(10)
        .collect::<Vec<_>>()
        .await
        .into_iter()
        .flatten()
        .collect::<Vec<_>>();

    logs.into_iter()
        .fold(HashSet::new(), |mut set, log| {
            if let Ok(pool) = PoolConfigured::decode_log(&log.clone().into_inner()) {
                let pool_key = PoolKey {
                    currency0:   pool.asset0,
                    currency1:   pool.asset1,
                    fee:         pool.bundleFee,
                    tickSpacing: I24::try_from_be_slice(&{
                        let bytes = pool.tickSpacing.to_be_bytes();
                        let mut a = [0u8; 3];
                        a[1..3].copy_from_slice(&bytes);
                        a
                    })
                    .unwrap(),
                    hooks:       angstrom_address
                };

                set.insert(pool_key);
                return set;
            }

            if let Ok(pool) = PoolRemoved::decode_log(&log.clone().into_inner()) {
                let pool_key = PoolKey {
                    currency0:   pool.asset0,
                    currency1:   pool.asset1,
                    fee:         pool.feeInE6,
                    tickSpacing: pool.tickSpacing,
                    hooks:       angstrom_address
                };

                set.remove(&pool_key);
                return set;
            }
            set
        })
        .into_iter()
        .collect::<Vec<_>>()
}<|MERGE_RESOLUTION|>--- conflicted
+++ resolved
@@ -441,14 +441,9 @@
             mev_boost_provider,
             matching_handle,
             global_block_sync.clone(),
-<<<<<<< HEAD
             strom_handles.mode.consensus_rx_rpc,
-            None
-=======
-            strom_handles.consensus_rx_rpc,
             None,
             ConsensusTimingConfig::default()
->>>>>>> 8d5ce6fa
         );
         executor.spawn_critical_with_graceful_shutdown_signal("consensus", move |grace| {
             consensus.run_till_shutdown(grace)
