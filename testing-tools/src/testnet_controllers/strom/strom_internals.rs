--- conflicted
+++ resolved
@@ -1,10 +1,5 @@
 use std::sync::Arc;
 
-<<<<<<< HEAD
-use alloy::{providers::Provider, pubsub::PubSubFrontend};
-use alloy_primitives::{Address, Bytes};
-use alloy_rpc_types::Transaction;
-=======
 use alloy::{
     eips::{BlockId, BlockNumberOrTag},
     network::Network,
@@ -14,7 +9,6 @@
     transports::Transport
 };
 use alloy_primitives::{Address, BlockNumber};
->>>>>>> 093e3ee8
 use angstrom::cli::StromHandles;
 use angstrom_eth::handle::Eth;
 use angstrom_network::{pool_manager::PoolHandle, PoolManagerBuilder, StromNetworkHandle};
@@ -22,11 +16,8 @@
 use angstrom_types::{
     contract_bindings::angstrom::Angstrom::PoolKey,
     contract_payloads::angstrom::{AngstromPoolConfigStore, UniswapAngstromRegistry},
-<<<<<<< HEAD
-=======
     pair_with_price::PairsWithPrice,
     primitive::{PoolId as AngstromPoolId, UniswapPoolRegistry},
->>>>>>> 093e3ee8
     sol_bindings::testnet::TestnetHub
 };
 use consensus::{AngstromValidator, ConsensusManager, ManagerNetworkDeps, Signer};
@@ -37,11 +28,7 @@
 use reth_provider::CanonStateSubscriptions;
 use reth_tasks::TokioTaskExecutor;
 use secp256k1::SecretKey;
-<<<<<<< HEAD
-use tokio_stream::wrappers::BroadcastStream;
-=======
 use validation::order::state::token_pricing::TokenPriceGenerator;
->>>>>>> 093e3ee8
 
 use crate::{
     anvil_state_provider::{
@@ -80,35 +67,11 @@
         state_provider.set_state(initial_state).await?;
         tracing::info!("connected to state provider");
 
-<<<<<<< HEAD
         //  tracing::debug!("deploying contracts to anvil");
         // let uni_env = UniswapEnv::with_anvil(state_provider.provider()).await?;
         // let angstrom_env = AngstromEnv::new(uni_env).await?;
         // let rewards_env =
         // MockRewardEnv::with_anvil(state_provider.provider()).await?;
-
-        // let sqrt_price_x96 =
-        // SqrtPriceX96::from(get_sqrt_ratio_at_tick(100020).unwrap());
-        // let tick_spacing = I24::unchecked_from(60);
-        // let pool_fee = U24::ZERO;
-        // let snapshot = PoolSnapshot::new(
-        //     vec![LiqRange::new(99900, 100140,
-        // 5_000_000_000_000_000_000_000_u128).unwrap()],     sqrt_price_x96
-        // )?;
-        // let pool_key = rewards_env
-        //     .create_pool_and_tokens_from_snapshot(tick_spacing, pool_fee, snapshot)
-        //     .await?;
-
-        //   tracing::info!("deployed contracts to anvil");
-
-        // let angstrom_addr = angstrom_env.angstrom();
-        // let pools = vec![pool_key];
-        let pools = vec![];
-=======
-        tracing::debug!("deploying contracts to anvil");
-        let addresses =
-            deploy_contract_and_create_pool(state_provider.provider().provider()).await?;
-        tracing::info!("deployed contracts to anvil");
 
         let angstrom_addr = addresses.contract;
         let pools = vec![PoolKey {
@@ -119,7 +82,6 @@
             hooks:       addresses.hooks
         }];
 
->>>>>>> 093e3ee8
         let pool = strom_handles.get_pool_handle();
         let executor: TokioTaskExecutor = Default::default();
         let tx_strom_handles = (&strom_handles).into();
@@ -137,10 +99,6 @@
         )
         .await?;
 
-<<<<<<< HEAD
-        let uni_pools = SyncedUniswapPools::default();
-        let validator = TestOrderValidator::new(state_provider.provider(), uni_pools.clone());
-=======
         let block_id = state_provider
             .provider()
             .provider()
@@ -181,7 +139,6 @@
             token_price_update_stream
         )
         .await;
->>>>>>> 093e3ee8
 
         let pool_config = PoolConfig::default();
         let order_storage = Arc::new(OrderStorage::new(&pool_config));
