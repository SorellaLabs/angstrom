--- conflicted
+++ resolved
@@ -68,11 +68,7 @@
             let width = self.default_position_width.unwrap_or(1);
             let lower_tick = self.lower_tick.saturating_sub(width);
             let upper_tick = self.upper_tick.saturating_add(width);
-<<<<<<< HEAD
-            let liquidity = self.default_position_liquidity.unwrap_or_default();
-=======
             let liquidity = self.default_position_liquidity.unwrap_or(1);
->>>>>>> 1b39882a
             vec![LiqRange::new(lower_tick, upper_tick, liquidity).unwrap()]
         };
         PoolSnapshot::new(ranges, self.price).unwrap()
